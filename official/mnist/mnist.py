--- conflicted
+++ resolved
@@ -17,17 +17,6 @@
 from __future__ import division
 from __future__ import print_function
 
-<<<<<<< HEAD
-import argparse
-import os
-import sys
-
-import tensorflow as tf
-import dataset
-
-
-class Model(tf.keras.Model):
-=======
 from absl import app as absl_app
 from absl import flags
 import tensorflow as tf  # pylint: disable=g-bad-import-order
@@ -43,7 +32,6 @@
 
 
 def create_model(data_format):
->>>>>>> d64bcfe3
   """Model to recognize digits in the MNIST dataset.
 
   Network structure is equivalent to:
@@ -51,57 +39,17 @@
   and
   https://github.com/tensorflow/models/blob/master/tutorials/image/mnist/convolutional.py
 
-  But written as a tf.keras.Model using the tf.layers API.
+  But uses the tf.keras API.
+
+  Args:
+    data_format: Either 'channels_first' or 'channels_last'. 'channels_first' is
+      typically faster on GPUs while 'channels_last' is typically faster on
+      CPUs. See
+      https://www.tensorflow.org/performance/performance_guide#data_formats
+
+  Returns:
+    A tf.keras.Model.
   """
-<<<<<<< HEAD
-
-  def __init__(self, data_format):
-    """Creates a model for classifying a hand-written digit.
-
-    Args:
-      data_format: Either 'channels_first' or 'channels_last'.
-        'channels_first' is typically faster on GPUs while 'channels_last' is
-        typically faster on CPUs. See
-        https://www.tensorflow.org/performance/performance_guide#data_formats
-    """
-    super(Model, self).__init__()
-    if data_format == 'channels_first':
-      self._input_shape = [-1, 1, 28, 28]
-    else:
-      assert data_format == 'channels_last'
-      self._input_shape = [-1, 28, 28, 1]
-
-    self.conv1 = tf.layers.Conv2D(
-        32, 5, padding='same', data_format=data_format, activation=tf.nn.relu)
-    self.conv2 = tf.layers.Conv2D(
-        64, 5, padding='same', data_format=data_format, activation=tf.nn.relu)
-    self.fc1 = tf.layers.Dense(1024, activation=tf.nn.relu)
-    self.fc2 = tf.layers.Dense(10)
-    self.dropout = tf.layers.Dropout(0.4)
-    self.max_pool2d = tf.layers.MaxPooling2D(
-        (2, 2), (2, 2), padding='same', data_format=data_format)
-
-  def __call__(self, inputs, training):
-    """Add operations to classify a batch of input images.
-
-    Args:
-      inputs: A Tensor representing a batch of input images.
-      training: A boolean. Set to True to add operations required only when
-        training the classifier.
-
-    Returns:
-      A logits Tensor with shape [<batch_size>, 10].
-    """
-    y = tf.reshape(inputs, self._input_shape)
-    y = self.conv1(y)
-    y = self.max_pool2d(y)
-    y = self.conv2(y)
-    y = self.max_pool2d(y)
-    y = tf.layers.flatten(y)
-    y = self.fc1(y)
-    y = self.dropout(y, training=training)
-    return self.fc2(y)
-=======
   if data_format == 'channels_first':
     input_shape = [1, 28, 28]
   else:
@@ -137,7 +85,6 @@
           l.Dropout(0.4),
           l.Dense(10)
       ])
->>>>>>> d64bcfe3
 
 
 def define_mnist_flags():
@@ -152,7 +99,7 @@
 
 def model_fn(features, labels, mode, params):
   """The model_fn argument for creating an Estimator."""
-  model = Model(params['data_format'])
+  model = create_model(params['data_format'])
   image = features
   if isinstance(image, dict):
     image = features['image']
@@ -170,7 +117,7 @@
             'classify': tf.estimator.export.PredictOutput(predictions)
         })
   if mode == tf.estimator.ModeKeys.TRAIN:
-    optimizer = tf.train.AdamOptimizer(learning_rate=1e-4)
+    optimizer = tf.train.AdamOptimizer(learning_rate=LEARNING_RATE)
 
     # If we are running multi-GPU, we need to wrap the optimizer.
     if params.get('multi_gpu'):
@@ -180,10 +127,15 @@
     loss = tf.losses.sparse_softmax_cross_entropy(labels=labels, logits=logits)
     accuracy = tf.metrics.accuracy(
         labels=labels, predictions=tf.argmax(logits, axis=1))
-    # Name the accuracy tensor 'train_accuracy' to demonstrate the
-    # LoggingTensorHook.
+
+    # Name tensors to be logged with LoggingTensorHook.
+    tf.identity(LEARNING_RATE, 'learning_rate')
+    tf.identity(loss, 'cross_entropy')
     tf.identity(accuracy[1], name='train_accuracy')
+
+    # Save accuracy scalar to Tensorboard output.
     tf.summary.scalar('train_accuracy', accuracy[1])
+
     return tf.estimator.EstimatorSpec(
         mode=tf.estimator.ModeKeys.TRAIN,
         loss=loss,
@@ -197,43 +149,10 @@
         eval_metric_ops={
             'accuracy':
                 tf.metrics.accuracy(
-                    labels=labels,
-                    predictions=tf.argmax(logits, axis=1)),
+                    labels=labels, predictions=tf.argmax(logits, axis=1)),
         })
 
 
-<<<<<<< HEAD
-def validate_batch_size_for_multi_gpu(batch_size):
-  """For multi-gpu, batch-size must be a multiple of the number of
-  available GPUs.
-
-  Note that this should eventually be handled by replicate_model_fn
-  directly. Multi-GPU support is currently experimental, however,
-  so doing the work here until that feature is in place.
-  """
-  from tensorflow.python.client import device_lib
-
-  local_device_protos = device_lib.list_local_devices()
-  num_gpus = sum([1 for d in local_device_protos if d.device_type == 'GPU'])
-  if not num_gpus:
-    raise ValueError('Multi-GPU mode was specified, but no GPUs '
-      'were found. To use CPU, run without --multi_gpu.')
-
-  remainder = batch_size % num_gpus
-  if remainder:
-    err = ('When running with multiple GPUs, batch size '
-      'must be a multiple of the number of available GPUs. '
-      'Found {} GPUs with a batch size of {}; try --batch_size={} instead.'
-      ).format(num_gpus, batch_size, batch_size - remainder)
-    raise ValueError(err)
-
-
-def main(unused_argv):
-  model_function = model_fn
-
-  if FLAGS.multi_gpu:
-    validate_batch_size_for_multi_gpu(FLAGS.batch_size)
-=======
 def run_mnist(flags_obj):
   """Run MNIST training and eval loop.
 
@@ -251,7 +170,6 @@
   if multi_gpu:
     # Validate that the batch size can be split into devices.
     distribution_utils.per_device_batch_size(flags_obj.batch_size, num_gpus)
->>>>>>> d64bcfe3
 
     # There are two steps required if using multi-GPU: (1) wrap the model_fn,
     # and (2) wrap the optimizer. The first happens here, and (2) happens
@@ -260,58 +178,25 @@
         model_fn, loss_reduction=tf.losses.Reduction.MEAN,
         devices=["/device:GPU:%d" % d for d in range(num_gpus)])
 
-<<<<<<< HEAD
-  data_format = FLAGS.data_format
-=======
   data_format = flags_obj.data_format
->>>>>>> d64bcfe3
   if data_format is None:
     data_format = ('channels_first'
                    if tf.test.is_built_with_cuda() else 'channels_last')
   mnist_classifier = tf.estimator.Estimator(
       model_fn=model_function,
-<<<<<<< HEAD
-      model_dir=FLAGS.model_dir,
-      params={
-          'data_format': data_format,
-          'multi_gpu': FLAGS.multi_gpu
-=======
       model_dir=flags_obj.model_dir,
       params={
           'data_format': data_format,
           'multi_gpu': multi_gpu
->>>>>>> d64bcfe3
       })
 
-  # Train the model
+  # Set up training and evaluation input functions.
   def train_input_fn():
+    """Prepare data for training."""
+
     # When choosing shuffle buffer sizes, larger sizes result in better
     # randomness, while smaller sizes use less memory. MNIST is a small
     # enough dataset that we can easily shuffle the full epoch.
-<<<<<<< HEAD
-    ds = dataset.train(FLAGS.data_dir)
-    ds = ds.cache().shuffle(buffer_size=50000).batch(FLAGS.batch_size).repeat(
-        FLAGS.train_epochs)
-    return ds
-
-  # Set up training hook that logs the training accuracy every 100 steps.
-  tensors_to_log = {'train_accuracy': 'train_accuracy'}
-  logging_hook = tf.train.LoggingTensorHook(
-      tensors=tensors_to_log, every_n_iter=100)
-  mnist_classifier.train(input_fn=train_input_fn, hooks=[logging_hook])
-
-  # Evaluate the model and print results
-  def eval_input_fn():
-    return dataset.test(FLAGS.data_dir).batch(
-        FLAGS.batch_size).make_one_shot_iterator().get_next()
-
-  eval_results = mnist_classifier.evaluate(input_fn=eval_input_fn)
-  print()
-  print('Evaluation results:\n\t%s' % eval_results)
-
-  # Export the model
-  if FLAGS.export_dir is not None:
-=======
     ds = dataset.train(flags_obj.data_dir)
     ds = ds.cache().shuffle(buffer_size=50000).batch(flags_obj.batch_size)
 
@@ -341,73 +226,18 @@
 
   # Export the model
   if flags_obj.export_dir is not None:
->>>>>>> d64bcfe3
     image = tf.placeholder(tf.float32, [None, 28, 28])
     input_fn = tf.estimator.export.build_raw_serving_input_receiver_fn({
         'image': image,
     })
-<<<<<<< HEAD
-    mnist_classifier.export_savedmodel(FLAGS.export_dir, input_fn)
-
-
-class MNISTArgParser(argparse.ArgumentParser):
-
-  def __init__(self):
-    super(MNISTArgParser, self).__init__()
-
-    self.add_argument(
-        '--multi_gpu', action='store_true',
-        help='If set, run across all available GPUs.')
-    self.add_argument(
-        '--batch_size',
-        type=int,
-        default=100,
-        help='Number of images to process in a batch')
-    self.add_argument(
-        '--data_dir',
-        type=str,
-        default='/tmp/mnist_data',
-        help='Path to directory containing the MNIST dataset')
-    self.add_argument(
-        '--model_dir',
-        type=str,
-        default='/tmp/mnist_model',
-        help='The directory where the model will be stored.')
-    self.add_argument(
-        '--train_epochs',
-        type=int,
-        default=40,
-        help='Number of epochs to train.')
-    self.add_argument(
-        '--data_format',
-        type=str,
-        default=None,
-        choices=['channels_first', 'channels_last'],
-        help='A flag to override the data format used in the model. '
-        'channels_first provides a performance boost on GPU but is not always '
-        'compatible with CPU. If left unspecified, the data format will be '
-        'chosen automatically based on whether TensorFlow was built for CPU or '
-        'GPU.')
-    self.add_argument(
-        '--export_dir',
-        type=str,
-        help='The directory where the exported SavedModel will be stored.')
-=======
     mnist_classifier.export_savedmodel(flags_obj.export_dir, input_fn)
 
 
 def main(_):
   run_mnist(flags.FLAGS)
->>>>>>> d64bcfe3
 
 
 if __name__ == '__main__':
-  parser = MNISTArgParser()
   tf.logging.set_verbosity(tf.logging.INFO)
-<<<<<<< HEAD
-  FLAGS, unparsed = parser.parse_known_args()
-  tf.app.run(main=main, argv=[sys.argv[0]] + unparsed)
-=======
   define_mnist_flags()
-  absl_app.run(main)
->>>>>>> d64bcfe3
+  absl_app.run(main)