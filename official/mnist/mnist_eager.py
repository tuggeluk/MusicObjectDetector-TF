# Copyright 2018 The TensorFlow Authors. All Rights Reserved.
#
# Licensed under the Apache License, Version 2.0 (the "License");
# you may not use this file except in compliance with the License.
# You may obtain a copy of the License at
#
#     http://www.apache.org/licenses/LICENSE-2.0
#
# Unless required by applicable law or agreed to in writing, software
# distributed under the License is distributed on an "AS IS" BASIS,
# WITHOUT WARRANTIES OR CONDITIONS OF ANY KIND, either express or implied.
# See the License for the specific language governing permissions and
# limitations under the License.
# ==============================================================================
"""MNIST model training with TensorFlow eager execution.

See:
https://research.googleblog.com/2017/10/eager-execution-imperative-define-by.html

This program demonstrates training of the convolutional neural network model
defined in mnist.py with eager execution enabled.

If you are not interested in eager execution, you should ignore this file.
"""
from __future__ import absolute_import
from __future__ import division
from __future__ import print_function

import os
import time

<<<<<<< HEAD
import tensorflow as tf
import tensorflow.contrib.eager as tfe
import mnist
import dataset

FLAGS = None
=======
# pylint: disable=g-bad-import-order
from absl import app as absl_app
from absl import flags
import tensorflow as tf
# pylint: enable=g-bad-import-order

from official.mnist import dataset as mnist_dataset
from official.mnist import mnist
from official.utils.flags import core as flags_core
from official.utils.misc import model_helpers
>>>>>>> d64bcfe3


tfe = tf.contrib.eager

def loss(logits, labels):
  return tf.reduce_mean(
      tf.nn.sparse_softmax_cross_entropy_with_logits(
          logits=logits, labels=labels))


def compute_accuracy(logits, labels):
  predictions = tf.argmax(logits, axis=1, output_type=tf.int64)
  labels = tf.cast(labels, tf.int64)
  batch_size = int(logits.shape[0])
  return tf.reduce_sum(
      tf.cast(tf.equal(predictions, labels), dtype=tf.float32)) / batch_size


def train(model, optimizer, dataset, log_interval=None):
  """Trains model on `dataset` using `optimizer`."""

  global_step = tf.train.get_or_create_global_step()

  start = time.time()
<<<<<<< HEAD
  for (batch, (images, labels)) in enumerate(tfe.Iterator(dataset)):
    with tf.contrib.summary.record_summaries_every_n_global_steps(10):
=======
  for (batch, (images, labels)) in enumerate(dataset):
    with tf.contrib.summary.record_summaries_every_n_global_steps(
        10, global_step=step_counter):
>>>>>>> d64bcfe3
      # Record the operations used to compute the loss given the input,
      # so that the gradient of the loss with respect to the variables
      # can be computed.
      with tf.GradientTape() as tape:
        logits = model(images, training=True)
        loss_value = loss(logits, labels)
        tf.contrib.summary.scalar('loss', loss_value)
        tf.contrib.summary.scalar('accuracy', compute_accuracy(logits, labels))
      grads = tape.gradient(loss_value, model.variables)
      optimizer.apply_gradients(
          zip(grads, model.variables), global_step=global_step)
      if log_interval and batch % log_interval == 0:
        rate = log_interval / (time.time() - start)
        print('Step #%d\tLoss: %.6f (%d steps/sec)' % (batch, loss_value, rate))
        start = time.time()


def test(model, dataset):
  """Perform an evaluation of `model` on the examples from `dataset`."""
  avg_loss = tfe.metrics.Mean('loss', dtype=tf.float32)
  accuracy = tfe.metrics.Accuracy('accuracy', dtype=tf.float32)

  for (images, labels) in dataset:
    logits = model(images, training=False)
    avg_loss(loss(logits, labels))
    accuracy(
        tf.argmax(logits, axis=1, output_type=tf.int64),
        tf.cast(labels, tf.int64))
  print('Test set: Average loss: %.4f, Accuracy: %4f%%\n' %
        (avg_loss.result(), 100 * accuracy.result()))
  with tf.contrib.summary.always_record_summaries():
    tf.contrib.summary.scalar('loss', avg_loss.result())
    tf.contrib.summary.scalar('accuracy', accuracy.result())


<<<<<<< HEAD
def main(_):
  tfe.enable_eager_execution()
=======
def run_mnist_eager(flags_obj):
  """Run MNIST training and eval loop in eager mode.

  Args:
    flags_obj: An object containing parsed flag values.
  """
  tf.enable_eager_execution()
  model_helpers.apply_clean(flags.FLAGS)
>>>>>>> d64bcfe3

  (device, data_format) = ('/gpu:0', 'channels_first')
<<<<<<< HEAD
  if FLAGS.no_gpu or tfe.num_gpus() <= 0:
    (device, data_format) = ('/cpu:0', 'channels_last')
  print('Using device %s, and data format %s.' % (device, data_format))

  # Load the datasets
  train_ds = dataset.train(FLAGS.data_dir).shuffle(60000).batch(
      FLAGS.batch_size)
  test_ds = dataset.test(FLAGS.data_dir).batch(FLAGS.batch_size)

  # Create the model and optimizer
  model = mnist.Model(data_format)
  optimizer = tf.train.MomentumOptimizer(FLAGS.lr, FLAGS.momentum)

  if FLAGS.output_dir:
    # Create directories to which summaries will be written
    # tensorboard --logdir=<output_dir>
    # can then be used to see the recorded summaries.
    train_dir = os.path.join(FLAGS.output_dir, 'train')
    test_dir = os.path.join(FLAGS.output_dir, 'eval')
    tf.gfile.MakeDirs(FLAGS.output_dir)
=======
  if flags_obj.no_gpu or not tf.test.is_gpu_available():
    (device, data_format) = ('/cpu:0', 'channels_last')
  # If data_format is defined in FLAGS, overwrite automatically set value.
  if flags_obj.data_format is not None:
    data_format = flags_obj.data_format
  print('Using device %s, and data format %s.' % (device, data_format))

  # Load the datasets
  train_ds = mnist_dataset.train(flags_obj.data_dir).shuffle(60000).batch(
      flags_obj.batch_size)
  test_ds = mnist_dataset.test(flags_obj.data_dir).batch(
      flags_obj.batch_size)

  # Create the model and optimizer
  model = mnist.create_model(data_format)
  optimizer = tf.train.MomentumOptimizer(flags_obj.lr, flags_obj.momentum)

  # Create file writers for writing TensorBoard summaries.
  if flags_obj.output_dir:
    # Create directories to which summaries will be written
    # tensorboard --logdir=<output_dir>
    # can then be used to see the recorded summaries.
    train_dir = os.path.join(flags_obj.output_dir, 'train')
    test_dir = os.path.join(flags_obj.output_dir, 'eval')
    tf.gfile.MakeDirs(flags_obj.output_dir)
>>>>>>> d64bcfe3
  else:
    train_dir = None
    test_dir = None
  summary_writer = tf.contrib.summary.create_file_writer(
      train_dir, flush_millis=10000)
  test_summary_writer = tf.contrib.summary.create_file_writer(
      test_dir, flush_millis=10000, name='test')
  checkpoint_prefix = os.path.join(FLAGS.checkpoint_dir, 'ckpt')

<<<<<<< HEAD
  # Train and evaluate for 11 epochs.
  with tf.device(device):
    for epoch in range(1, 11):
      with tfe.restore_variables_on_create(
          tf.train.latest_checkpoint(FLAGS.checkpoint_dir)):
        global_step = tf.train.get_or_create_global_step()
        start = time.time()
        with summary_writer.as_default():
          train(model, optimizer, train_ds, FLAGS.log_interval)
        end = time.time()
        print('\nTrain time for epoch #%d (global step %d): %f' %
              (epoch, global_step.numpy(), end - start))
      with test_summary_writer.as_default():
        test(model, test_ds)
      all_variables = (model.variables + optimizer.variables() + [global_step])
      tfe.Saver(all_variables).save(checkpoint_prefix, global_step=global_step)


if __name__ == '__main__':
  parser = argparse.ArgumentParser()
  parser.add_argument(
      '--data_dir',
      type=str,
      default='/tmp/tensorflow/mnist/input_data',
      help='Directory for storing input data')
  parser.add_argument(
      '--batch_size',
      type=int,
      default=100,
      metavar='N',
      help='input batch size for training (default: 100)')
  parser.add_argument(
      '--log_interval',
      type=int,
      default=10,
      metavar='N',
      help='how many batches to wait before logging training status')
  parser.add_argument(
      '--output_dir',
      type=str,
      default=None,
      metavar='N',
      help='Directory to write TensorBoard summaries')
  parser.add_argument(
      '--checkpoint_dir',
      type=str,
      default='/tmp/tensorflow/mnist/checkpoints/',
      metavar='N',
      help='Directory to save checkpoints in (once per epoch)')
  parser.add_argument(
      '--lr',
      type=float,
      default=0.01,
      metavar='LR',
      help='learning rate (default: 0.01)')
  parser.add_argument(
      '--momentum',
      type=float,
      default=0.5,
      metavar='M',
      help='SGD momentum (default: 0.5)')
  parser.add_argument(
      '--no_gpu',
      action='store_true',
      default=False,
      help='disables GPU usage even if a GPU is available')

  FLAGS, unparsed = parser.parse_known_args()
  tf.app.run(main=main, argv=[sys.argv[0]] + unparsed)
=======
  # Create and restore checkpoint (if one exists on the path)
  checkpoint_prefix = os.path.join(flags_obj.model_dir, 'ckpt')
  step_counter = tf.train.get_or_create_global_step()
  checkpoint = tf.train.Checkpoint(
      model=model, optimizer=optimizer, step_counter=step_counter)
  # Restore variables on creation if a checkpoint exists.
  checkpoint.restore(tf.train.latest_checkpoint(flags_obj.model_dir))

  # Train and evaluate for a set number of epochs.
  with tf.device(device):
    for _ in range(flags_obj.train_epochs):
      start = time.time()
      with summary_writer.as_default():
        train(model, optimizer, train_ds, step_counter,
              flags_obj.log_interval)
      end = time.time()
      print('\nTrain time for epoch #%d (%d total steps): %f' %
            (checkpoint.save_counter.numpy() + 1,
             step_counter.numpy(),
             end - start))
      with test_summary_writer.as_default():
        test(model, test_ds)
      checkpoint.save(checkpoint_prefix)


def define_mnist_eager_flags():
  """Defined flags and defaults for MNIST in eager mode."""
  flags_core.define_base_eager()
  flags_core.define_image()
  flags.adopt_module_key_flags(flags_core)

  flags.DEFINE_integer(
      name='log_interval', short_name='li', default=10,
      help=flags_core.help_wrap('batches between logging training status'))

  flags.DEFINE_string(
      name='output_dir', short_name='od', default=None,
      help=flags_core.help_wrap('Directory to write TensorBoard summaries'))

  flags.DEFINE_float(name='learning_rate', short_name='lr', default=0.01,
                     help=flags_core.help_wrap('Learning rate.'))

  flags.DEFINE_float(name='momentum', short_name='m', default=0.5,
                     help=flags_core.help_wrap('SGD momentum.'))

  flags.DEFINE_bool(name='no_gpu', short_name='nogpu', default=False,
                    help=flags_core.help_wrap(
                        'disables GPU usage even if a GPU is available'))

  flags_core.set_defaults(
      data_dir='/tmp/tensorflow/mnist/input_data',
      model_dir='/tmp/tensorflow/mnist/checkpoints/',
      batch_size=100,
      train_epochs=10,
  )


def main(_):
  run_mnist_eager(flags.FLAGS)


if __name__ == '__main__':
  define_mnist_eager_flags()
  absl_app.run(main=main)
>>>>>>> d64bcfe3
<|MERGE_RESOLUTION|>--- conflicted
+++ resolved
@@ -29,14 +29,6 @@
 import os
 import time
 
-<<<<<<< HEAD
-import tensorflow as tf
-import tensorflow.contrib.eager as tfe
-import mnist
-import dataset
-
-FLAGS = None
-=======
 # pylint: disable=g-bad-import-order
 from absl import app as absl_app
 from absl import flags
@@ -47,7 +39,6 @@
 from official.mnist import mnist
 from official.utils.flags import core as flags_core
 from official.utils.misc import model_helpers
->>>>>>> d64bcfe3
 
 
 tfe = tf.contrib.eager
@@ -66,20 +57,13 @@
       tf.cast(tf.equal(predictions, labels), dtype=tf.float32)) / batch_size
 
 
-def train(model, optimizer, dataset, log_interval=None):
+def train(model, optimizer, dataset, step_counter, log_interval=None):
   """Trains model on `dataset` using `optimizer`."""
 
-  global_step = tf.train.get_or_create_global_step()
-
   start = time.time()
-<<<<<<< HEAD
-  for (batch, (images, labels)) in enumerate(tfe.Iterator(dataset)):
-    with tf.contrib.summary.record_summaries_every_n_global_steps(10):
-=======
   for (batch, (images, labels)) in enumerate(dataset):
     with tf.contrib.summary.record_summaries_every_n_global_steps(
         10, global_step=step_counter):
->>>>>>> d64bcfe3
       # Record the operations used to compute the loss given the input,
       # so that the gradient of the loss with respect to the variables
       # can be computed.
@@ -90,7 +74,7 @@
         tf.contrib.summary.scalar('accuracy', compute_accuracy(logits, labels))
       grads = tape.gradient(loss_value, model.variables)
       optimizer.apply_gradients(
-          zip(grads, model.variables), global_step=global_step)
+          zip(grads, model.variables), global_step=step_counter)
       if log_interval and batch % log_interval == 0:
         rate = log_interval / (time.time() - start)
         print('Step #%d\tLoss: %.6f (%d steps/sec)' % (batch, loss_value, rate))
@@ -115,10 +99,6 @@
     tf.contrib.summary.scalar('accuracy', accuracy.result())
 
 
-<<<<<<< HEAD
-def main(_):
-  tfe.enable_eager_execution()
-=======
 def run_mnist_eager(flags_obj):
   """Run MNIST training and eval loop in eager mode.
 
@@ -127,31 +107,9 @@
   """
   tf.enable_eager_execution()
   model_helpers.apply_clean(flags.FLAGS)
->>>>>>> d64bcfe3
-
+
+  # Automatically determine device and data_format
   (device, data_format) = ('/gpu:0', 'channels_first')
-<<<<<<< HEAD
-  if FLAGS.no_gpu or tfe.num_gpus() <= 0:
-    (device, data_format) = ('/cpu:0', 'channels_last')
-  print('Using device %s, and data format %s.' % (device, data_format))
-
-  # Load the datasets
-  train_ds = dataset.train(FLAGS.data_dir).shuffle(60000).batch(
-      FLAGS.batch_size)
-  test_ds = dataset.test(FLAGS.data_dir).batch(FLAGS.batch_size)
-
-  # Create the model and optimizer
-  model = mnist.Model(data_format)
-  optimizer = tf.train.MomentumOptimizer(FLAGS.lr, FLAGS.momentum)
-
-  if FLAGS.output_dir:
-    # Create directories to which summaries will be written
-    # tensorboard --logdir=<output_dir>
-    # can then be used to see the recorded summaries.
-    train_dir = os.path.join(FLAGS.output_dir, 'train')
-    test_dir = os.path.join(FLAGS.output_dir, 'eval')
-    tf.gfile.MakeDirs(FLAGS.output_dir)
-=======
   if flags_obj.no_gpu or not tf.test.is_gpu_available():
     (device, data_format) = ('/cpu:0', 'channels_last')
   # If data_format is defined in FLAGS, overwrite automatically set value.
@@ -177,7 +135,6 @@
     train_dir = os.path.join(flags_obj.output_dir, 'train')
     test_dir = os.path.join(flags_obj.output_dir, 'eval')
     tf.gfile.MakeDirs(flags_obj.output_dir)
->>>>>>> d64bcfe3
   else:
     train_dir = None
     test_dir = None
@@ -185,79 +142,7 @@
       train_dir, flush_millis=10000)
   test_summary_writer = tf.contrib.summary.create_file_writer(
       test_dir, flush_millis=10000, name='test')
-  checkpoint_prefix = os.path.join(FLAGS.checkpoint_dir, 'ckpt')
-
-<<<<<<< HEAD
-  # Train and evaluate for 11 epochs.
-  with tf.device(device):
-    for epoch in range(1, 11):
-      with tfe.restore_variables_on_create(
-          tf.train.latest_checkpoint(FLAGS.checkpoint_dir)):
-        global_step = tf.train.get_or_create_global_step()
-        start = time.time()
-        with summary_writer.as_default():
-          train(model, optimizer, train_ds, FLAGS.log_interval)
-        end = time.time()
-        print('\nTrain time for epoch #%d (global step %d): %f' %
-              (epoch, global_step.numpy(), end - start))
-      with test_summary_writer.as_default():
-        test(model, test_ds)
-      all_variables = (model.variables + optimizer.variables() + [global_step])
-      tfe.Saver(all_variables).save(checkpoint_prefix, global_step=global_step)
-
-
-if __name__ == '__main__':
-  parser = argparse.ArgumentParser()
-  parser.add_argument(
-      '--data_dir',
-      type=str,
-      default='/tmp/tensorflow/mnist/input_data',
-      help='Directory for storing input data')
-  parser.add_argument(
-      '--batch_size',
-      type=int,
-      default=100,
-      metavar='N',
-      help='input batch size for training (default: 100)')
-  parser.add_argument(
-      '--log_interval',
-      type=int,
-      default=10,
-      metavar='N',
-      help='how many batches to wait before logging training status')
-  parser.add_argument(
-      '--output_dir',
-      type=str,
-      default=None,
-      metavar='N',
-      help='Directory to write TensorBoard summaries')
-  parser.add_argument(
-      '--checkpoint_dir',
-      type=str,
-      default='/tmp/tensorflow/mnist/checkpoints/',
-      metavar='N',
-      help='Directory to save checkpoints in (once per epoch)')
-  parser.add_argument(
-      '--lr',
-      type=float,
-      default=0.01,
-      metavar='LR',
-      help='learning rate (default: 0.01)')
-  parser.add_argument(
-      '--momentum',
-      type=float,
-      default=0.5,
-      metavar='M',
-      help='SGD momentum (default: 0.5)')
-  parser.add_argument(
-      '--no_gpu',
-      action='store_true',
-      default=False,
-      help='disables GPU usage even if a GPU is available')
-
-  FLAGS, unparsed = parser.parse_known_args()
-  tf.app.run(main=main, argv=[sys.argv[0]] + unparsed)
-=======
+
   # Create and restore checkpoint (if one exists on the path)
   checkpoint_prefix = os.path.join(flags_obj.model_dir, 'ckpt')
   step_counter = tf.train.get_or_create_global_step()
@@ -321,5 +206,4 @@
 
 if __name__ == '__main__':
   define_mnist_eager_flags()
-  absl_app.run(main=main)
->>>>>>> d64bcfe3
+  absl_app.run(main=main)