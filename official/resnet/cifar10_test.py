# Copyright 2017 The TensorFlow Authors. All Rights Reserved.
#
# Licensed under the Apache License, Version 2.0 (the "License");
# you may not use this file except in compliance with the License.
# You may obtain a copy of the License at
#
#     http://www.apache.org/licenses/LICENSE-2.0
#
# Unless required by applicable law or agreed to in writing, software
# distributed under the License is distributed on an "AS IS" BASIS,
# WITHOUT WARRANTIES OR CONDITIONS OF ANY KIND, either express or implied.
# See the License for the specific language governing permissions and
# limitations under the License.
# ==============================================================================

from __future__ import absolute_import
from __future__ import division
from __future__ import print_function

from tempfile import mkstemp

import numpy as np
import tensorflow as tf

import cifar10_main

tf.logging.set_verbosity(tf.logging.ERROR)

_BATCH_SIZE = 128
_HEIGHT = 32
_WIDTH = 32
_NUM_CHANNELS = 3


class BaseTest(tf.test.TestCase):
<<<<<<< HEAD
=======
  """Tests for the Cifar10 version of Resnet.
  """

  @classmethod
  def setUpClass(cls):  # pylint: disable=invalid-name
    super(BaseTest, cls).setUpClass()
    cifar10_main.define_cifar_flags()

  def tearDown(self):
    super(BaseTest, self).tearDown()
    tf.gfile.DeleteRecursively(self.get_temp_dir())
>>>>>>> d64bcfe3

  def test_dataset_input_fn(self):
    fake_data = bytearray()
    fake_data.append(7)
    for i in range(_NUM_CHANNELS):
      for _ in range(_HEIGHT * _WIDTH):
        fake_data.append(i)

    _, filename = mkstemp(dir=self.get_temp_dir())
    data_file = open(filename, 'wb')
    data_file.write(fake_data)
    data_file.close()

    fake_dataset = tf.data.FixedLengthRecordDataset(
        filename, cifar10_main._RECORD_BYTES)
    fake_dataset = fake_dataset.map(
        lambda val: cifar10_main.parse_record(val, False))
    image, label = fake_dataset.make_one_shot_iterator().get_next()

    self.assertAllEqual(label.shape, ())
    self.assertAllEqual(image.shape, (_HEIGHT, _WIDTH, _NUM_CHANNELS))

    with self.test_session() as sess:
      image, label = sess.run([image, label])

      self.assertEqual(label, 7)

      for row in image:
        for pixel in row:
          self.assertAllClose(pixel, np.array([-1.225, 0., 1.225]), rtol=1e-3)

<<<<<<< HEAD
  def input_fn(self):
    features = tf.random_uniform([_BATCH_SIZE, _HEIGHT, _WIDTH, _NUM_CHANNELS])
    labels = tf.random_uniform(
        [_BATCH_SIZE], maxval=9, dtype=tf.int32)
    return features, tf.one_hot(labels, 10)

  def cifar10_model_fn_helper(self, mode):
    features, labels = self.input_fn()
    spec = cifar10_main.cifar10_model_fn(
        features, labels, mode, {
            'resnet_size': 32,
            'data_format': 'channels_last',
            'batch_size': _BATCH_SIZE,
=======
  def cifar10_model_fn_helper(self, mode, resnet_version, dtype):
    input_fn = cifar10_main.get_synth_input_fn()
    dataset = input_fn(True, '', _BATCH_SIZE)
    iterator = dataset.make_one_shot_iterator()
    features, labels = iterator.get_next()
    spec = cifar10_main.cifar10_model_fn(
        features, labels, mode, {
            'dtype': dtype,
            'resnet_size': 32,
            'data_format': 'channels_last',
            'batch_size': _BATCH_SIZE,
            'resnet_version': resnet_version,
            'loss_scale': 128 if dtype == tf.float16 else 1,
>>>>>>> d64bcfe3
        })

    predictions = spec.predictions
    self.assertAllEqual(predictions['probabilities'].shape,
                        (_BATCH_SIZE, 10))
    self.assertEqual(predictions['probabilities'].dtype, tf.float32)
    self.assertAllEqual(predictions['classes'].shape, (_BATCH_SIZE,))
    self.assertEqual(predictions['classes'].dtype, tf.int64)

    if mode != tf.estimator.ModeKeys.PREDICT:
      loss = spec.loss
      self.assertAllEqual(loss.shape, ())
      self.assertEqual(loss.dtype, tf.float32)

    if mode == tf.estimator.ModeKeys.EVAL:
      eval_metric_ops = spec.eval_metric_ops
      self.assertAllEqual(eval_metric_ops['accuracy'][0].shape, ())
      self.assertAllEqual(eval_metric_ops['accuracy'][1].shape, ())
      self.assertEqual(eval_metric_ops['accuracy'][0].dtype, tf.float32)
      self.assertEqual(eval_metric_ops['accuracy'][1].dtype, tf.float32)

<<<<<<< HEAD
  def test_cifar10_model_fn_train_mode(self):
    self.cifar10_model_fn_helper(tf.estimator.ModeKeys.TRAIN)

  def test_cifar10_model_fn_eval_mode(self):
    self.cifar10_model_fn_helper(tf.estimator.ModeKeys.EVAL)

  def test_cifar10_model_fn_predict_mode(self):
    self.cifar10_model_fn_helper(tf.estimator.ModeKeys.PREDICT)

  def test_cifar10model_shape(self):
    batch_size = 135
    num_classes = 246

    model = cifar10_main.Cifar10Model(
        32, data_format='channels_last', num_classes=num_classes)
=======
  def test_cifar10_model_fn_train_mode_v1(self):
    self.cifar10_model_fn_helper(tf.estimator.ModeKeys.TRAIN, resnet_version=1,
                                 dtype=tf.float32)

  def test_cifar10_model_fn_trainmode__v2(self):
    self.cifar10_model_fn_helper(tf.estimator.ModeKeys.TRAIN, resnet_version=2,
                                 dtype=tf.float32)

  def test_cifar10_model_fn_eval_mode_v1(self):
    self.cifar10_model_fn_helper(tf.estimator.ModeKeys.EVAL, resnet_version=1,
                                 dtype=tf.float32)

  def test_cifar10_model_fn_eval_mode_v2(self):
    self.cifar10_model_fn_helper(tf.estimator.ModeKeys.EVAL, resnet_version=2,
                                 dtype=tf.float32)

  def test_cifar10_model_fn_predict_mode_v1(self):
    self.cifar10_model_fn_helper(tf.estimator.ModeKeys.PREDICT,
                                 resnet_version=1, dtype=tf.float32)

  def test_cifar10_model_fn_predict_mode_v2(self):
    self.cifar10_model_fn_helper(tf.estimator.ModeKeys.PREDICT,
                                 resnet_version=2, dtype=tf.float32)

  def _test_cifar10model_shape(self, resnet_version):
    batch_size = 135
    num_classes = 246

    model = cifar10_main.Cifar10Model(32, data_format='channels_last',
                                      num_classes=num_classes,
                                      resnet_version=resnet_version)
>>>>>>> d64bcfe3
    fake_input = tf.random_uniform([batch_size, _HEIGHT, _WIDTH, _NUM_CHANNELS])
    output = model(fake_input, training=True)

    self.assertAllEqual(output.shape, (batch_size, num_classes))

<<<<<<< HEAD
=======
  def test_cifar10model_shape_v1(self):
    self._test_cifar10model_shape(resnet_version=1)

  def test_cifar10model_shape_v2(self):
    self._test_cifar10model_shape(resnet_version=2)

  def test_cifar10_end_to_end_synthetic_v1(self):
    integration.run_synthetic(
        main=cifar10_main.run_cifar, tmp_root=self.get_temp_dir(),
        extra_flags=['-resnet_version', '1']
    )

  def test_cifar10_end_to_end_synthetic_v2(self):
    integration.run_synthetic(
        main=cifar10_main.run_cifar, tmp_root=self.get_temp_dir(),
        extra_flags=['-resnet_version', '2']
    )

  def test_flag_restriction(self):
    with self.assertRaises(SystemExit):
      integration.run_synthetic(
          main=cifar10_main.run_cifar, tmp_root=self.get_temp_dir(),
          extra_flags=['-resnet_version', '1', "-dtype", "fp16"]
      )

>>>>>>> d64bcfe3

if __name__ == '__main__':
  tf.test.main()<|MERGE_RESOLUTION|>--- conflicted
+++ resolved
@@ -20,9 +20,10 @@
 from tempfile import mkstemp
 
 import numpy as np
-import tensorflow as tf
+import tensorflow as tf  # pylint: disable=g-bad-import-order
 
-import cifar10_main
+from official.resnet import cifar10_main
+from official.utils.testing import integration
 
 tf.logging.set_verbosity(tf.logging.ERROR)
 
@@ -33,8 +34,6 @@
 
 
 class BaseTest(tf.test.TestCase):
-<<<<<<< HEAD
-=======
   """Tests for the Cifar10 version of Resnet.
   """
 
@@ -46,7 +45,6 @@
   def tearDown(self):
     super(BaseTest, self).tearDown()
     tf.gfile.DeleteRecursively(self.get_temp_dir())
->>>>>>> d64bcfe3
 
   def test_dataset_input_fn(self):
     fake_data = bytearray()
@@ -61,7 +59,7 @@
     data_file.close()
 
     fake_dataset = tf.data.FixedLengthRecordDataset(
-        filename, cifar10_main._RECORD_BYTES)
+        filename, cifar10_main._RECORD_BYTES)  # pylint: disable=protected-access
     fake_dataset = fake_dataset.map(
         lambda val: cifar10_main.parse_record(val, False))
     image, label = fake_dataset.make_one_shot_iterator().get_next()
@@ -78,21 +76,6 @@
         for pixel in row:
           self.assertAllClose(pixel, np.array([-1.225, 0., 1.225]), rtol=1e-3)
 
-<<<<<<< HEAD
-  def input_fn(self):
-    features = tf.random_uniform([_BATCH_SIZE, _HEIGHT, _WIDTH, _NUM_CHANNELS])
-    labels = tf.random_uniform(
-        [_BATCH_SIZE], maxval=9, dtype=tf.int32)
-    return features, tf.one_hot(labels, 10)
-
-  def cifar10_model_fn_helper(self, mode):
-    features, labels = self.input_fn()
-    spec = cifar10_main.cifar10_model_fn(
-        features, labels, mode, {
-            'resnet_size': 32,
-            'data_format': 'channels_last',
-            'batch_size': _BATCH_SIZE,
-=======
   def cifar10_model_fn_helper(self, mode, resnet_version, dtype):
     input_fn = cifar10_main.get_synth_input_fn()
     dataset = input_fn(True, '', _BATCH_SIZE)
@@ -106,7 +89,6 @@
             'batch_size': _BATCH_SIZE,
             'resnet_version': resnet_version,
             'loss_scale': 128 if dtype == tf.float16 else 1,
->>>>>>> d64bcfe3
         })
 
     predictions = spec.predictions
@@ -128,23 +110,6 @@
       self.assertEqual(eval_metric_ops['accuracy'][0].dtype, tf.float32)
       self.assertEqual(eval_metric_ops['accuracy'][1].dtype, tf.float32)
 
-<<<<<<< HEAD
-  def test_cifar10_model_fn_train_mode(self):
-    self.cifar10_model_fn_helper(tf.estimator.ModeKeys.TRAIN)
-
-  def test_cifar10_model_fn_eval_mode(self):
-    self.cifar10_model_fn_helper(tf.estimator.ModeKeys.EVAL)
-
-  def test_cifar10_model_fn_predict_mode(self):
-    self.cifar10_model_fn_helper(tf.estimator.ModeKeys.PREDICT)
-
-  def test_cifar10model_shape(self):
-    batch_size = 135
-    num_classes = 246
-
-    model = cifar10_main.Cifar10Model(
-        32, data_format='channels_last', num_classes=num_classes)
-=======
   def test_cifar10_model_fn_train_mode_v1(self):
     self.cifar10_model_fn_helper(tf.estimator.ModeKeys.TRAIN, resnet_version=1,
                                  dtype=tf.float32)
@@ -176,14 +141,11 @@
     model = cifar10_main.Cifar10Model(32, data_format='channels_last',
                                       num_classes=num_classes,
                                       resnet_version=resnet_version)
->>>>>>> d64bcfe3
     fake_input = tf.random_uniform([batch_size, _HEIGHT, _WIDTH, _NUM_CHANNELS])
     output = model(fake_input, training=True)
 
     self.assertAllEqual(output.shape, (batch_size, num_classes))
 
-<<<<<<< HEAD
-=======
   def test_cifar10model_shape_v1(self):
     self._test_cifar10model_shape(resnet_version=1)
 
@@ -209,7 +171,6 @@
           extra_flags=['-resnet_version', '1', "-dtype", "fp16"]
       )
 
->>>>>>> d64bcfe3
 
 if __name__ == '__main__':
   tf.test.main()