# Copyright 2017 The TensorFlow Authors. All Rights Reserved.
#
# Licensed under the Apache License, Version 2.0 (the "License");
# you may not use this file except in compliance with the License.
# You may obtain a copy of the License at
#
#     http://www.apache.org/licenses/LICENSE-2.0
#
# Unless required by applicable law or agreed to in writing, software
# distributed under the License is distributed on an "AS IS" BASIS,
# WITHOUT WARRANTIES OR CONDITIONS OF ANY KIND, either express or implied.
# See the License for the specific language governing permissions and
# limitations under the License.
# ==============================================================================

from __future__ import absolute_import
from __future__ import division
from __future__ import print_function

import unittest

import tensorflow as tf

import imagenet_main

tf.logging.set_verbosity(tf.logging.ERROR)

_BATCH_SIZE = 32
_LABEL_CLASSES = 1001


class BaseTest(tf.test.TestCase):

<<<<<<< HEAD
  def tensor_shapes_helper(self, resnet_size, with_gpu=False):
=======
  @classmethod
  def setUpClass(cls):  # pylint: disable=invalid-name
    super(BaseTest, cls).setUpClass()
    imagenet_main.define_imagenet_flags()

  def tearDown(self):
    super(BaseTest, self).tearDown()
    tf.gfile.DeleteRecursively(self.get_temp_dir())

  def _tensor_shapes_helper(self, resnet_size, resnet_version, dtype, with_gpu):
>>>>>>> d64bcfe3
    """Checks the tensor shapes after each phase of the ResNet model."""
    def reshape(shape):
      """Returns the expected dimensions depending on if a
      GPU is being used.
      """
      # If a GPU is used for the test, the shape is returned (already in NCHW
      # form). When GPU is not used, the shape is converted to NHWC.
      if with_gpu:
        return shape
      return shape[0], shape[2], shape[3], shape[1]

    graph = tf.Graph()

    with graph.as_default(), self.test_session(
        use_gpu=with_gpu, force_gpu=with_gpu):
      model = imagenet_main.ImagenetModel(
<<<<<<< HEAD
          resnet_size,
          data_format='channels_first' if with_gpu else 'channels_last')
=======
          resnet_size=resnet_size,
          data_format='channels_first' if with_gpu else 'channels_last',
          resnet_version=resnet_version,
          dtype=dtype
      )
>>>>>>> d64bcfe3
      inputs = tf.random_uniform([1, 224, 224, 3])
      output = model(inputs, training=True)

      initial_conv = graph.get_tensor_by_name('initial_conv:0')
      max_pool = graph.get_tensor_by_name('initial_max_pool:0')
      block_layer1 = graph.get_tensor_by_name('block_layer1:0')
      block_layer2 = graph.get_tensor_by_name('block_layer2:0')
      block_layer3 = graph.get_tensor_by_name('block_layer3:0')
      block_layer4 = graph.get_tensor_by_name('block_layer4:0')
      avg_pool = graph.get_tensor_by_name('final_avg_pool:0')
      dense = graph.get_tensor_by_name('final_dense:0')

      self.assertAllEqual(initial_conv.shape, reshape((1, 64, 112, 112)))
      self.assertAllEqual(max_pool.shape, reshape((1, 64, 56, 56)))

      # The number of channels after each block depends on whether we're
      # using the building_block or the bottleneck_block.
      if resnet_size < 50:
        self.assertAllEqual(block_layer1.shape, reshape((1, 64, 56, 56)))
        self.assertAllEqual(block_layer2.shape, reshape((1, 128, 28, 28)))
        self.assertAllEqual(block_layer3.shape, reshape((1, 256, 14, 14)))
        self.assertAllEqual(block_layer4.shape, reshape((1, 512, 7, 7)))
        self.assertAllEqual(avg_pool.shape, reshape((1, 512, 1, 1)))
      else:
        self.assertAllEqual(block_layer1.shape, reshape((1, 256, 56, 56)))
        self.assertAllEqual(block_layer2.shape, reshape((1, 512, 28, 28)))
        self.assertAllEqual(block_layer3.shape, reshape((1, 1024, 14, 14)))
        self.assertAllEqual(block_layer4.shape, reshape((1, 2048, 7, 7)))
        self.assertAllEqual(avg_pool.shape, reshape((1, 2048, 1, 1)))

      self.assertAllEqual(dense.shape, (1, _LABEL_CLASSES))
      self.assertAllEqual(output.shape, (1, _LABEL_CLASSES))

<<<<<<< HEAD
  def test_tensor_shapes_resnet_18(self):
    self.tensor_shapes_helper(18)

  def test_tensor_shapes_resnet_34(self):
    self.tensor_shapes_helper(34)

  def test_tensor_shapes_resnet_50(self):
    self.tensor_shapes_helper(50)

  def test_tensor_shapes_resnet_101(self):
    self.tensor_shapes_helper(101)

  def test_tensor_shapes_resnet_152(self):
    self.tensor_shapes_helper(152)

  def test_tensor_shapes_resnet_200(self):
    self.tensor_shapes_helper(200)

  @unittest.skipUnless(tf.test.is_built_with_cuda(), 'requires GPU')
  def test_tensor_shapes_resnet_18_with_gpu(self):
    self.tensor_shapes_helper(18, True)

  @unittest.skipUnless(tf.test.is_built_with_cuda(), 'requires GPU')
  def test_tensor_shapes_resnet_34_with_gpu(self):
    self.tensor_shapes_helper(34, True)

  @unittest.skipUnless(tf.test.is_built_with_cuda(), 'requires GPU')
  def test_tensor_shapes_resnet_50_with_gpu(self):
    self.tensor_shapes_helper(50, True)

  @unittest.skipUnless(tf.test.is_built_with_cuda(), 'requires GPU')
  def test_tensor_shapes_resnet_101_with_gpu(self):
    self.tensor_shapes_helper(101, True)

  @unittest.skipUnless(tf.test.is_built_with_cuda(), 'requires GPU')
  def test_tensor_shapes_resnet_152_with_gpu(self):
    self.tensor_shapes_helper(152, True)

  @unittest.skipUnless(tf.test.is_built_with_cuda(), 'requires GPU')
  def test_tensor_shapes_resnet_200_with_gpu(self):
    self.tensor_shapes_helper(200, True)

  def input_fn(self):
    """Provides random features and labels."""
    features = tf.random_uniform([_BATCH_SIZE, 224, 224, 3])
    labels = tf.one_hot(
        tf.random_uniform(
            [_BATCH_SIZE], maxval=_LABEL_CLASSES - 1,
            dtype=tf.int32),
        _LABEL_CLASSES)

    return features, labels

  def resnet_model_fn_helper(self, mode):
    """Tests that the EstimatorSpec is given the appropriate arguments."""
    tf.train.create_global_step()

    features, labels = self.input_fn()
    spec = imagenet_main.imagenet_model_fn(
        features, labels, mode, {
            'resnet_size': 50,
            'data_format': 'channels_last',
            'batch_size': _BATCH_SIZE,
=======
  def tensor_shapes_helper(self, resnet_size, resnet_version, with_gpu=False):
    self._tensor_shapes_helper(resnet_size=resnet_size,
                               resnet_version=resnet_version,
                               dtype=tf.float32, with_gpu=with_gpu)
    self._tensor_shapes_helper(resnet_size=resnet_size,
                               resnet_version=resnet_version,
                               dtype=tf.float16, with_gpu=with_gpu)

  def test_tensor_shapes_resnet_18_v1(self):
    self.tensor_shapes_helper(18, resnet_version=1)

  def test_tensor_shapes_resnet_18_v2(self):
    self.tensor_shapes_helper(18, resnet_version=2)

  def test_tensor_shapes_resnet_34_v1(self):
    self.tensor_shapes_helper(34, resnet_version=1)

  def test_tensor_shapes_resnet_34_v2(self):
    self.tensor_shapes_helper(34, resnet_version=2)

  def test_tensor_shapes_resnet_50_v1(self):
    self.tensor_shapes_helper(50, resnet_version=1)

  def test_tensor_shapes_resnet_50_v2(self):
    self.tensor_shapes_helper(50, resnet_version=2)

  def test_tensor_shapes_resnet_101_v1(self):
    self.tensor_shapes_helper(101, resnet_version=1)

  def test_tensor_shapes_resnet_101_v2(self):
    self.tensor_shapes_helper(101, resnet_version=2)

  def test_tensor_shapes_resnet_152_v1(self):
    self.tensor_shapes_helper(152, resnet_version=1)

  def test_tensor_shapes_resnet_152_v2(self):
    self.tensor_shapes_helper(152, resnet_version=2)

  def test_tensor_shapes_resnet_200_v1(self):
    self.tensor_shapes_helper(200, resnet_version=1)

  def test_tensor_shapes_resnet_200_v2(self):
    self.tensor_shapes_helper(200, resnet_version=2)

  @unittest.skipUnless(tf.test.is_built_with_cuda(), 'requires GPU')
  def test_tensor_shapes_resnet_18_with_gpu_v1(self):
    self.tensor_shapes_helper(18, resnet_version=1, with_gpu=True)

  @unittest.skipUnless(tf.test.is_built_with_cuda(), 'requires GPU')
  def test_tensor_shapes_resnet_18_with_gpu_v2(self):
    self.tensor_shapes_helper(18, resnet_version=2, with_gpu=True)

  @unittest.skipUnless(tf.test.is_built_with_cuda(), 'requires GPU')
  def test_tensor_shapes_resnet_34_with_gpu_v1(self):
    self.tensor_shapes_helper(34, resnet_version=1, with_gpu=True)

  @unittest.skipUnless(tf.test.is_built_with_cuda(), 'requires GPU')
  def test_tensor_shapes_resnet_34_with_gpu_v2(self):
    self.tensor_shapes_helper(34, resnet_version=2, with_gpu=True)

  @unittest.skipUnless(tf.test.is_built_with_cuda(), 'requires GPU')
  def test_tensor_shapes_resnet_50_with_gpu_v1(self):
    self.tensor_shapes_helper(50, resnet_version=1, with_gpu=True)

  @unittest.skipUnless(tf.test.is_built_with_cuda(), 'requires GPU')
  def test_tensor_shapes_resnet_50_with_gpu_v2(self):
    self.tensor_shapes_helper(50, resnet_version=2, with_gpu=True)

  @unittest.skipUnless(tf.test.is_built_with_cuda(), 'requires GPU')
  def test_tensor_shapes_resnet_101_with_gpu_v1(self):
    self.tensor_shapes_helper(101, resnet_version=1, with_gpu=True)

  @unittest.skipUnless(tf.test.is_built_with_cuda(), 'requires GPU')
  def test_tensor_shapes_resnet_101_with_gpu_v2(self):
    self.tensor_shapes_helper(101, resnet_version=2, with_gpu=True)

  @unittest.skipUnless(tf.test.is_built_with_cuda(), 'requires GPU')
  def test_tensor_shapes_resnet_152_with_gpu_v1(self):
    self.tensor_shapes_helper(152, resnet_version=1, with_gpu=True)

  @unittest.skipUnless(tf.test.is_built_with_cuda(), 'requires GPU')
  def test_tensor_shapes_resnet_152_with_gpu_v2(self):
    self.tensor_shapes_helper(152, resnet_version=2, with_gpu=True)

  @unittest.skipUnless(tf.test.is_built_with_cuda(), 'requires GPU')
  def test_tensor_shapes_resnet_200_with_gpu_v1(self):
    self.tensor_shapes_helper(200, resnet_version=1, with_gpu=True)

  @unittest.skipUnless(tf.test.is_built_with_cuda(), 'requires GPU')
  def test_tensor_shapes_resnet_200_with_gpu_v2(self):
    self.tensor_shapes_helper(200, resnet_version=2, with_gpu=True)

  def resnet_model_fn_helper(self, mode, resnet_version, dtype):
    """Tests that the EstimatorSpec is given the appropriate arguments."""
    tf.train.create_global_step()

    input_fn = imagenet_main.get_synth_input_fn()
    dataset = input_fn(True, '', _BATCH_SIZE)
    iterator = dataset.make_one_shot_iterator()
    features, labels = iterator.get_next()
    spec = imagenet_main.imagenet_model_fn(
        features, labels, mode, {
            'dtype': dtype,
            'resnet_size': 50,
            'data_format': 'channels_last',
            'batch_size': _BATCH_SIZE,
            'resnet_version': resnet_version,
            'loss_scale': 128 if dtype == tf.float16 else 1,
>>>>>>> d64bcfe3
        })

    predictions = spec.predictions
    self.assertAllEqual(predictions['probabilities'].shape,
                        (_BATCH_SIZE, _LABEL_CLASSES))
    self.assertEqual(predictions['probabilities'].dtype, tf.float32)
    self.assertAllEqual(predictions['classes'].shape, (_BATCH_SIZE,))
    self.assertEqual(predictions['classes'].dtype, tf.int64)

    if mode != tf.estimator.ModeKeys.PREDICT:
      loss = spec.loss
      self.assertAllEqual(loss.shape, ())
      self.assertEqual(loss.dtype, tf.float32)

    if mode == tf.estimator.ModeKeys.EVAL:
      eval_metric_ops = spec.eval_metric_ops
      self.assertAllEqual(eval_metric_ops['accuracy'][0].shape, ())
      self.assertAllEqual(eval_metric_ops['accuracy'][1].shape, ())
      self.assertEqual(eval_metric_ops['accuracy'][0].dtype, tf.float32)
      self.assertEqual(eval_metric_ops['accuracy'][1].dtype, tf.float32)

<<<<<<< HEAD
  def test_resnet_model_fn_train_mode(self):
    self.resnet_model_fn_helper(tf.estimator.ModeKeys.TRAIN)

  def test_resnet_model_fn_eval_mode(self):
    self.resnet_model_fn_helper(tf.estimator.ModeKeys.EVAL)

  def test_resnet_model_fn_predict_mode(self):
    self.resnet_model_fn_helper(tf.estimator.ModeKeys.PREDICT)

  def test_imagenetmodel_shape(self):
=======
  def test_resnet_model_fn_train_mode_v1(self):
    self.resnet_model_fn_helper(tf.estimator.ModeKeys.TRAIN, resnet_version=1,
                                dtype=tf.float32)

  def test_resnet_model_fn_train_mode_v2(self):
    self.resnet_model_fn_helper(tf.estimator.ModeKeys.TRAIN, resnet_version=2,
                                dtype=tf.float32)

  def test_resnet_model_fn_eval_mode_v1(self):
    self.resnet_model_fn_helper(tf.estimator.ModeKeys.EVAL, resnet_version=1,
                                dtype=tf.float32)

  def test_resnet_model_fn_eval_mode_v2(self):
    self.resnet_model_fn_helper(tf.estimator.ModeKeys.EVAL, resnet_version=2,
                                dtype=tf.float32)

  def test_resnet_model_fn_predict_mode_v1(self):
    self.resnet_model_fn_helper(tf.estimator.ModeKeys.PREDICT, resnet_version=1,
                                dtype=tf.float32)

  def test_resnet_model_fn_predict_mode_v2(self):
    self.resnet_model_fn_helper(tf.estimator.ModeKeys.PREDICT, resnet_version=2,
                                dtype=tf.float32)

  def _test_imagenetmodel_shape(self, resnet_version):
>>>>>>> d64bcfe3
    batch_size = 135
    num_classes = 246

    model = imagenet_main.ImagenetModel(
<<<<<<< HEAD
        50, data_format='channels_last', num_classes=num_classes)
=======
        50, data_format='channels_last', num_classes=num_classes,
        resnet_version=resnet_version)

>>>>>>> d64bcfe3
    fake_input = tf.random_uniform([batch_size, 224, 224, 3])
    output = model(fake_input, training=True)

    self.assertAllEqual(output.shape, (batch_size, num_classes))

<<<<<<< HEAD
=======
  def test_imagenetmodel_shape_v1(self):
    self._test_imagenetmodel_shape(resnet_version=1)

  def test_imagenetmodel_shape_v2(self):
    self._test_imagenetmodel_shape(resnet_version=2)

  def test_imagenet_end_to_end_synthetic_v1(self):
    integration.run_synthetic(
        main=imagenet_main.run_imagenet, tmp_root=self.get_temp_dir(),
        extra_flags=['-v', '1']
    )

  def test_imagenet_end_to_end_synthetic_v2(self):
    integration.run_synthetic(
        main=imagenet_main.run_imagenet, tmp_root=self.get_temp_dir(),
        extra_flags=['-v', '2']
    )

  def test_imagenet_end_to_end_synthetic_v1_tiny(self):
    integration.run_synthetic(
        main=imagenet_main.run_imagenet, tmp_root=self.get_temp_dir(),
        extra_flags=['-resnet_version', '1', '-resnet_size', '18']
    )

  def test_imagenet_end_to_end_synthetic_v2_tiny(self):
    integration.run_synthetic(
        main=imagenet_main.run_imagenet, tmp_root=self.get_temp_dir(),
        extra_flags=['-resnet_version', '2', '-resnet_size', '18']
    )

  def test_imagenet_end_to_end_synthetic_v1_huge(self):
    integration.run_synthetic(
        main=imagenet_main.run_imagenet, tmp_root=self.get_temp_dir(),
        extra_flags=['-resnet_version', '1', '-resnet_size', '200']
    )

  def test_imagenet_end_to_end_synthetic_v2_huge(self):
    integration.run_synthetic(
        main=imagenet_main.run_imagenet, tmp_root=self.get_temp_dir(),
        extra_flags=['-resnet_version', '2', '-resnet_size', '200']
    )

  def test_flag_restriction(self):
    with self.assertRaises(SystemExit):
      integration.run_synthetic(
          main=imagenet_main.run_imagenet, tmp_root=self.get_temp_dir(),
          extra_flags=['-resnet_version', '1', '-dtype', 'fp16']
      )

>>>>>>> d64bcfe3

if __name__ == '__main__':
  tf.test.main()<|MERGE_RESOLUTION|>--- conflicted
+++ resolved
@@ -19,9 +19,10 @@
 
 import unittest
 
-import tensorflow as tf
-
-import imagenet_main
+import tensorflow as tf  # pylint: disable=g-bad-import-order
+
+from official.resnet import imagenet_main
+from official.utils.testing import integration
 
 tf.logging.set_verbosity(tf.logging.ERROR)
 
@@ -31,9 +32,6 @@
 
 class BaseTest(tf.test.TestCase):
 
-<<<<<<< HEAD
-  def tensor_shapes_helper(self, resnet_size, with_gpu=False):
-=======
   @classmethod
   def setUpClass(cls):  # pylint: disable=invalid-name
     super(BaseTest, cls).setUpClass()
@@ -44,12 +42,10 @@
     tf.gfile.DeleteRecursively(self.get_temp_dir())
 
   def _tensor_shapes_helper(self, resnet_size, resnet_version, dtype, with_gpu):
->>>>>>> d64bcfe3
     """Checks the tensor shapes after each phase of the ResNet model."""
     def reshape(shape):
-      """Returns the expected dimensions depending on if a
-      GPU is being used.
-      """
+      """Returns the expected dimensions depending on if a GPU is being used."""
+
       # If a GPU is used for the test, the shape is returned (already in NCHW
       # form). When GPU is not used, the shape is converted to NHWC.
       if with_gpu:
@@ -59,29 +55,24 @@
     graph = tf.Graph()
 
     with graph.as_default(), self.test_session(
-        use_gpu=with_gpu, force_gpu=with_gpu):
+        graph=graph, use_gpu=with_gpu, force_gpu=with_gpu):
       model = imagenet_main.ImagenetModel(
-<<<<<<< HEAD
-          resnet_size,
-          data_format='channels_first' if with_gpu else 'channels_last')
-=======
           resnet_size=resnet_size,
           data_format='channels_first' if with_gpu else 'channels_last',
           resnet_version=resnet_version,
           dtype=dtype
       )
->>>>>>> d64bcfe3
       inputs = tf.random_uniform([1, 224, 224, 3])
       output = model(inputs, training=True)
 
-      initial_conv = graph.get_tensor_by_name('initial_conv:0')
-      max_pool = graph.get_tensor_by_name('initial_max_pool:0')
-      block_layer1 = graph.get_tensor_by_name('block_layer1:0')
-      block_layer2 = graph.get_tensor_by_name('block_layer2:0')
-      block_layer3 = graph.get_tensor_by_name('block_layer3:0')
-      block_layer4 = graph.get_tensor_by_name('block_layer4:0')
-      avg_pool = graph.get_tensor_by_name('final_avg_pool:0')
-      dense = graph.get_tensor_by_name('final_dense:0')
+      initial_conv = graph.get_tensor_by_name('resnet_model/initial_conv:0')
+      max_pool = graph.get_tensor_by_name('resnet_model/initial_max_pool:0')
+      block_layer1 = graph.get_tensor_by_name('resnet_model/block_layer1:0')
+      block_layer2 = graph.get_tensor_by_name('resnet_model/block_layer2:0')
+      block_layer3 = graph.get_tensor_by_name('resnet_model/block_layer3:0')
+      block_layer4 = graph.get_tensor_by_name('resnet_model/block_layer4:0')
+      reduce_mean = graph.get_tensor_by_name('resnet_model/final_reduce_mean:0')
+      dense = graph.get_tensor_by_name('resnet_model/final_dense:0')
 
       self.assertAllEqual(initial_conv.shape, reshape((1, 64, 112, 112)))
       self.assertAllEqual(max_pool.shape, reshape((1, 64, 56, 56)))
@@ -93,82 +84,17 @@
         self.assertAllEqual(block_layer2.shape, reshape((1, 128, 28, 28)))
         self.assertAllEqual(block_layer3.shape, reshape((1, 256, 14, 14)))
         self.assertAllEqual(block_layer4.shape, reshape((1, 512, 7, 7)))
-        self.assertAllEqual(avg_pool.shape, reshape((1, 512, 1, 1)))
+        self.assertAllEqual(reduce_mean.shape, reshape((1, 512, 1, 1)))
       else:
         self.assertAllEqual(block_layer1.shape, reshape((1, 256, 56, 56)))
         self.assertAllEqual(block_layer2.shape, reshape((1, 512, 28, 28)))
         self.assertAllEqual(block_layer3.shape, reshape((1, 1024, 14, 14)))
         self.assertAllEqual(block_layer4.shape, reshape((1, 2048, 7, 7)))
-        self.assertAllEqual(avg_pool.shape, reshape((1, 2048, 1, 1)))
+        self.assertAllEqual(reduce_mean.shape, reshape((1, 2048, 1, 1)))
 
       self.assertAllEqual(dense.shape, (1, _LABEL_CLASSES))
       self.assertAllEqual(output.shape, (1, _LABEL_CLASSES))
 
-<<<<<<< HEAD
-  def test_tensor_shapes_resnet_18(self):
-    self.tensor_shapes_helper(18)
-
-  def test_tensor_shapes_resnet_34(self):
-    self.tensor_shapes_helper(34)
-
-  def test_tensor_shapes_resnet_50(self):
-    self.tensor_shapes_helper(50)
-
-  def test_tensor_shapes_resnet_101(self):
-    self.tensor_shapes_helper(101)
-
-  def test_tensor_shapes_resnet_152(self):
-    self.tensor_shapes_helper(152)
-
-  def test_tensor_shapes_resnet_200(self):
-    self.tensor_shapes_helper(200)
-
-  @unittest.skipUnless(tf.test.is_built_with_cuda(), 'requires GPU')
-  def test_tensor_shapes_resnet_18_with_gpu(self):
-    self.tensor_shapes_helper(18, True)
-
-  @unittest.skipUnless(tf.test.is_built_with_cuda(), 'requires GPU')
-  def test_tensor_shapes_resnet_34_with_gpu(self):
-    self.tensor_shapes_helper(34, True)
-
-  @unittest.skipUnless(tf.test.is_built_with_cuda(), 'requires GPU')
-  def test_tensor_shapes_resnet_50_with_gpu(self):
-    self.tensor_shapes_helper(50, True)
-
-  @unittest.skipUnless(tf.test.is_built_with_cuda(), 'requires GPU')
-  def test_tensor_shapes_resnet_101_with_gpu(self):
-    self.tensor_shapes_helper(101, True)
-
-  @unittest.skipUnless(tf.test.is_built_with_cuda(), 'requires GPU')
-  def test_tensor_shapes_resnet_152_with_gpu(self):
-    self.tensor_shapes_helper(152, True)
-
-  @unittest.skipUnless(tf.test.is_built_with_cuda(), 'requires GPU')
-  def test_tensor_shapes_resnet_200_with_gpu(self):
-    self.tensor_shapes_helper(200, True)
-
-  def input_fn(self):
-    """Provides random features and labels."""
-    features = tf.random_uniform([_BATCH_SIZE, 224, 224, 3])
-    labels = tf.one_hot(
-        tf.random_uniform(
-            [_BATCH_SIZE], maxval=_LABEL_CLASSES - 1,
-            dtype=tf.int32),
-        _LABEL_CLASSES)
-
-    return features, labels
-
-  def resnet_model_fn_helper(self, mode):
-    """Tests that the EstimatorSpec is given the appropriate arguments."""
-    tf.train.create_global_step()
-
-    features, labels = self.input_fn()
-    spec = imagenet_main.imagenet_model_fn(
-        features, labels, mode, {
-            'resnet_size': 50,
-            'data_format': 'channels_last',
-            'batch_size': _BATCH_SIZE,
-=======
   def tensor_shapes_helper(self, resnet_size, resnet_version, with_gpu=False):
     self._tensor_shapes_helper(resnet_size=resnet_size,
                                resnet_version=resnet_version,
@@ -277,7 +203,6 @@
             'batch_size': _BATCH_SIZE,
             'resnet_version': resnet_version,
             'loss_scale': 128 if dtype == tf.float16 else 1,
->>>>>>> d64bcfe3
         })
 
     predictions = spec.predictions
@@ -299,18 +224,6 @@
       self.assertEqual(eval_metric_ops['accuracy'][0].dtype, tf.float32)
       self.assertEqual(eval_metric_ops['accuracy'][1].dtype, tf.float32)
 
-<<<<<<< HEAD
-  def test_resnet_model_fn_train_mode(self):
-    self.resnet_model_fn_helper(tf.estimator.ModeKeys.TRAIN)
-
-  def test_resnet_model_fn_eval_mode(self):
-    self.resnet_model_fn_helper(tf.estimator.ModeKeys.EVAL)
-
-  def test_resnet_model_fn_predict_mode(self):
-    self.resnet_model_fn_helper(tf.estimator.ModeKeys.PREDICT)
-
-  def test_imagenetmodel_shape(self):
-=======
   def test_resnet_model_fn_train_mode_v1(self):
     self.resnet_model_fn_helper(tf.estimator.ModeKeys.TRAIN, resnet_version=1,
                                 dtype=tf.float32)
@@ -336,25 +249,18 @@
                                 dtype=tf.float32)
 
   def _test_imagenetmodel_shape(self, resnet_version):
->>>>>>> d64bcfe3
     batch_size = 135
     num_classes = 246
 
     model = imagenet_main.ImagenetModel(
-<<<<<<< HEAD
-        50, data_format='channels_last', num_classes=num_classes)
-=======
         50, data_format='channels_last', num_classes=num_classes,
         resnet_version=resnet_version)
 
->>>>>>> d64bcfe3
     fake_input = tf.random_uniform([batch_size, 224, 224, 3])
     output = model(fake_input, training=True)
 
     self.assertAllEqual(output.shape, (batch_size, num_classes))
 
-<<<<<<< HEAD
-=======
   def test_imagenetmodel_shape_v1(self):
     self._test_imagenetmodel_shape(resnet_version=1)
 
@@ -404,7 +310,6 @@
           extra_flags=['-resnet_version', '1', '-dtype', 'fp16']
       )
 
->>>>>>> d64bcfe3
 
 if __name__ == '__main__':
   tf.test.main()