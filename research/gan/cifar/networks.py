# Copyright 2017 The TensorFlow Authors. All Rights Reserved.
#
# Licensed under the Apache License, Version 2.0 (the "License");
# you may not use this file except in compliance with the License.
# You may obtain a copy of the License at
#
#     http://www.apache.org/licenses/LICENSE-2.0
#
# Unless required by applicable law or agreed to in writing, software
# distributed under the License is distributed on an "AS IS" BASIS,
# WITHOUT WARRANTIES OR CONDITIONS OF ANY KIND, either express or implied.
# See the License for the specific language governing permissions and
# limitations under the License.
# ==============================================================================
"""Networks for GAN CIFAR example using TFGAN."""

from __future__ import absolute_import
from __future__ import division
from __future__ import print_function

import tensorflow as tf

from slim.nets import dcgan

tfgan = tf.contrib.gan


def _last_conv_layer(end_points):
  """"Returns the last convolutional layer from an endpoints dictionary."""
  conv_list = [k if k[:4] == 'conv' else None for k in end_points.keys()]
  conv_list.sort()
  return end_points[conv_list[-1]]


def generator(noise):
  """Generator to produce CIFAR images.

  Args:
    noise: A 2D Tensor of shape [batch size, noise dim]. Since this example
      does not use conditioning, this Tensor represents a noise vector of some
      kind that will be reshaped by the generator into CIFAR examples.

  Returns:
    A single Tensor with a batch of generated CIFAR images.
  """
<<<<<<< HEAD
  images, _ = dcgan.generator(noise)
=======
  images, _ = dcgan.generator(noise, is_training=is_training, fused_batch_norm=True)
>>>>>>> 0783f1cf

  # Make sure output lies between [-1, 1].
  return tf.tanh(images)


def conditional_generator(inputs):
  """Generator to produce CIFAR images.

  Args:
    inputs: A 2-tuple of Tensors (noise, one_hot_labels) and creates a
      conditional generator.

  Returns:
    A single Tensor with a batch of generated CIFAR images.
  """
  noise, one_hot_labels = inputs
  noise = tfgan.features.condition_tensor_from_onehot(noise, one_hot_labels)

<<<<<<< HEAD
  images, _ = dcgan.generator(noise)
=======
  images, _ = dcgan.generator(noise, is_training=is_training, fused_batch_norm=True)
>>>>>>> 0783f1cf

  # Make sure output lies between [-1, 1].
  return tf.tanh(images)


def discriminator(img, unused_conditioning):
  """Discriminator for CIFAR images.

  Args:
    img: A Tensor of shape [batch size, width, height, channels], that can be
      either real or generated. It is the discriminator's goal to distinguish
      between the two.
    unused_conditioning: The TFGAN API can help with conditional GANs, which
      would require extra `condition` information to both the generator and the
      discriminator. Since this example is not conditional, we do not use this
      argument.

  Returns:
    A 1D Tensor of shape [batch size] representing the confidence that the
    images are real. The output can lie in [-inf, inf], with positive values
    indicating high confidence that the images are real.
  """
<<<<<<< HEAD
  logits, _ = dcgan.discriminator(img)
=======
  logits, _ = dcgan.discriminator(img, is_training=is_training, fused_batch_norm=True)
>>>>>>> 0783f1cf
  return logits


# (joelshor): This discriminator creates variables that aren't used, and
# causes logging warnings. Improve `dcgan` nets to accept a target end layer,
# so extraneous variables aren't created.
def conditional_discriminator(img, conditioning):
  """Discriminator for CIFAR images.

  Args:
    img: A Tensor of shape [batch size, width, height, channels], that can be
      either real or generated. It is the discriminator's goal to distinguish
      between the two.
    conditioning: A 2-tuple of Tensors representing (noise, one_hot_labels).

  Returns:
    A 1D Tensor of shape [batch size] representing the confidence that the
    images are real. The output can lie in [-inf, inf], with positive values
    indicating high confidence that the images are real.
  """
<<<<<<< HEAD
  logits, end_points = dcgan.discriminator(img)
=======
  logits, end_points = dcgan.discriminator(img, is_training=is_training, fused_batch_norm=True)
>>>>>>> 0783f1cf

  # Condition the last convolution layer.
  _, one_hot_labels = conditioning
  net = _last_conv_layer(end_points)
  net = tfgan.features.condition_tensor_from_onehot(
      tf.contrib.layers.flatten(net), one_hot_labels)
  logits = tf.contrib.layers.linear(net, 1)

  return logits<|MERGE_RESOLUTION|>--- conflicted
+++ resolved
@@ -32,33 +32,35 @@
   return end_points[conv_list[-1]]
 
 
-def generator(noise):
+def generator(noise, is_training=True):
   """Generator to produce CIFAR images.
 
   Args:
     noise: A 2D Tensor of shape [batch size, noise dim]. Since this example
       does not use conditioning, this Tensor represents a noise vector of some
       kind that will be reshaped by the generator into CIFAR examples.
+    is_training: If `True`, batch norm uses batch statistics. If `False`, batch
+      norm uses the exponential moving average collected from population
+      statistics.
 
   Returns:
     A single Tensor with a batch of generated CIFAR images.
   """
-<<<<<<< HEAD
-  images, _ = dcgan.generator(noise)
-=======
   images, _ = dcgan.generator(noise, is_training=is_training, fused_batch_norm=True)
->>>>>>> 0783f1cf
 
   # Make sure output lies between [-1, 1].
   return tf.tanh(images)
 
 
-def conditional_generator(inputs):
+def conditional_generator(inputs, is_training=True):
   """Generator to produce CIFAR images.
 
   Args:
     inputs: A 2-tuple of Tensors (noise, one_hot_labels) and creates a
       conditional generator.
+    is_training: If `True`, batch norm uses batch statistics. If `False`, batch
+      norm uses the exponential moving average collected from population
+      statistics.
 
   Returns:
     A single Tensor with a batch of generated CIFAR images.
@@ -66,17 +68,13 @@
   noise, one_hot_labels = inputs
   noise = tfgan.features.condition_tensor_from_onehot(noise, one_hot_labels)
 
-<<<<<<< HEAD
-  images, _ = dcgan.generator(noise)
-=======
   images, _ = dcgan.generator(noise, is_training=is_training, fused_batch_norm=True)
->>>>>>> 0783f1cf
 
   # Make sure output lies between [-1, 1].
   return tf.tanh(images)
 
 
-def discriminator(img, unused_conditioning):
+def discriminator(img, unused_conditioning, is_training=True):
   """Discriminator for CIFAR images.
 
   Args:
@@ -87,24 +85,23 @@
       would require extra `condition` information to both the generator and the
       discriminator. Since this example is not conditional, we do not use this
       argument.
+    is_training: If `True`, batch norm uses batch statistics. If `False`, batch
+      norm uses the exponential moving average collected from population
+      statistics.
 
   Returns:
     A 1D Tensor of shape [batch size] representing the confidence that the
     images are real. The output can lie in [-inf, inf], with positive values
     indicating high confidence that the images are real.
   """
-<<<<<<< HEAD
-  logits, _ = dcgan.discriminator(img)
-=======
   logits, _ = dcgan.discriminator(img, is_training=is_training, fused_batch_norm=True)
->>>>>>> 0783f1cf
   return logits
 
 
 # (joelshor): This discriminator creates variables that aren't used, and
 # causes logging warnings. Improve `dcgan` nets to accept a target end layer,
 # so extraneous variables aren't created.
-def conditional_discriminator(img, conditioning):
+def conditional_discriminator(img, conditioning, is_training=True):
   """Discriminator for CIFAR images.
 
   Args:
@@ -112,17 +109,16 @@
       either real or generated. It is the discriminator's goal to distinguish
       between the two.
     conditioning: A 2-tuple of Tensors representing (noise, one_hot_labels).
+    is_training: If `True`, batch norm uses batch statistics. If `False`, batch
+      norm uses the exponential moving average collected from population
+      statistics.
 
   Returns:
     A 1D Tensor of shape [batch size] representing the confidence that the
     images are real. The output can lie in [-inf, inf], with positive values
     indicating high confidence that the images are real.
   """
-<<<<<<< HEAD
-  logits, end_points = dcgan.discriminator(img)
-=======
   logits, end_points = dcgan.discriminator(img, is_training=is_training, fused_batch_norm=True)
->>>>>>> 0783f1cf
 
   # Condition the last convolution layer.
   _, one_hot_labels = conditioning
