--- conflicted
+++ resolved
@@ -560,10 +560,6 @@
     # Merge all summaries together.
     summary_op = tf.summary.merge(list(summaries), name='summary_op')
 
-<<<<<<< HEAD
-
-=======
->>>>>>> d64bcfe3
     ###########################
     # Kicks off the training. #
     ###########################
