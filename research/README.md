--- conflicted
+++ resolved
@@ -22,15 +22,12 @@
     for visual navigation.
 -   [compression](compression): compressing and decompressing images using a
     pre-trained Residual GRU network.
-<<<<<<< HEAD
-=======
 -   [deep_contextual_bandits](deep_contextual_bandits): code for a variety of contextual bandits algorithms using deep neural networks and Thompson sampling.
 -   [deep_speech](deep_speech): automatic speech recognition.
 -   [deeplab](deeplab): deep labeling for semantic image segmentation.
->>>>>>> d64bcfe3
 -   [delf](delf): deep local features for image matching and retrieval.
--   [differential_privacy](differential_privacy): privacy-preserving student
-    models from multiple teachers.
+-   [differential_privacy](differential_privacy): differential privacy for training
+    data.
 -   [domain_adaptation](domain_adaptation): domain separation networks.
 -   [gan](gan): generative adversarial networks.
 -   [im2txt](im2txt): image-to-text neural network for image captioning.
@@ -39,14 +36,15 @@
     geometric eeasoning [[demo](https://keypointnet.github.io/)].
 -   [learning_to_remember_rare_events](learning_to_remember_rare_events): a
     large-scale life-long memory module for use in deep learning.
+-   [learning_unsupervised_learning](learning_unsupervised_learning): a
+    meta-learned unsupervised learning update rule.
+-   [lexnet_nc](lexnet_nc): a distributed model for noun compound relationship
+    classification.
 -   [lfads](lfads): sequential variational autoencoder for analyzing
     neuroscience data.
 -   [lm_1b](lm_1b): language modeling on the one billion word benchmark.
-<<<<<<< HEAD
-=======
 -   [lm_commonsense](lm_commonsense): commonsense reasoning using language models.
 -   [maskgan](maskgan): text generation with GANs.
->>>>>>> d64bcfe3
 -   [namignizer](namignizer): recognize and generate names.
 -   [neural_gpu](neural_gpu): highly parallel neural computer.
 -   [neural_programmer](neural_programmer): neural network augmented with logic
