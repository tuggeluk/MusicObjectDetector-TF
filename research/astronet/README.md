# Coming Soon!

This directory will soon be populated with TensorFlow models and data
processing code for identifying exoplanets in astrophysical light curves.

For full details, see the following paper:

*Identifying Exoplanets With Deep Learning: A Five Planet Resonant Chain Around
Kepler-80 And An Eighth Planet Around Kepler-90*

Christopher J Shallue and Andrew Vanderburg

To appear in the Astronomical Journal

Preprint available at https://www.cfa.harvard.edu/~avanderb/kepler90i.pdf

<<<<<<< HEAD
Contact: Chris Shallue (@cshallue)
=======
* ["Earth to Exoplanet"](https://www.blog.google/topics/machine-learning/hunting-planets-machine-learning/) on the Google blog
* [This blog post](https://www.cfa.harvard.edu/~avanderb/page1.html#kepler90) by Andrew Vanderburg
* [This great article](https://milesobrien.com/artificial-intelligence-gains-intuition-hunting-exoplanets/) by Fedor Kossakovski
* [NASA's press release](https://www.nasa.gov/press-release/artificial-intelligence-nasa-data-used-to-discover-eighth-planet-circling-distant-star) article

## Citation

If you find this code useful, please cite our paper:

Shallue, C. J., & Vanderburg, A. (2018). Identifying Exoplanets with Deep
Learning: A Five-planet Resonant Chain around Kepler-80 and an Eighth Planet
around Kepler-90. *The Astronomical Journal*, 155(2), 94.

Full text available at [*The Astronomical Journal*](http://iopscience.iop.org/article/10.3847/1538-3881/aa9e09/meta).

## Code Directories

[astronet/](astronet/)

* [TensorFlow](https://www.tensorflow.org/) code for:
  * Downloading and preprocessing Kepler data.
  * Building different types of neural network classification models.
  * Training and evaluating a new model.
  * Using a trained model to generate new predictions.

[light_curve_util/](light_curve_util)

* Utilities for operating on light curves. These include:
  * Reading Kepler data from `.fits` files.
  * Applying a median filter to smooth and normalize a light curve.
  * Phase folding, splitting, removing periodic events, etc.
* In addition, some C++ implementations of light curve utilities are located in
[light_curve_util/cc/](light_curve_util/cc).

[third_party/](third_party/)

* Utilities derived from third party code.


## Walkthrough

### Install Required Packages

First, ensure that you have installed the following required packages:

* **TensorFlow** ([instructions](https://www.tensorflow.org/install/))
* **Pandas** ([instructions](http://pandas.pydata.org/pandas-docs/stable/install.html))
* **NumPy** ([instructions](https://docs.scipy.org/doc/numpy/user/install.html))
* **AstroPy** ([instructions](http://www.astropy.org/))
* **PyDl** ([instructions](https://pypi.python.org/pypi/pydl))
* **Bazel** ([instructions](https://docs.bazel.build/versions/master/install.html))
* **Abseil Python Common Libraries** ([instructions](https://github.com/abseil/abseil-py))
    * Optional: only required for unit tests.

### Optional: Run Unit Tests

Verify that all dependencies are satisfied by running the unit tests:

```bash
bazel test astronet/... light_curve_util/... third_party/...
```

### Download Kepler Data

A *light curve* is a plot of the brightness of a star over time. We will be
focusing on light curves produced by the Kepler space telescope, which monitored
the brightness of 200,000 stars in our milky way galaxy for 4 years. An example
light curve produced by Kepler is shown below.

![Kepler-934](docs/kepler-943.png)

To train a model to identify planets in Kepler light curves, you will need a
training set of labeled *Threshold Crossing Events* (TCEs). A TCE is a periodic
signal that has been detected in a Kepler light curve, and is associated with a
*period* (the number of days between each occurrence of the detected signal),
a *duration* (the time taken by each occurrence of the signal), an *epoch* (the
time of the first observed occurrence of the signal), and possibly additional
metadata like the signal-to-noise ratio. An example TCE is shown below. The
labels are ground truth classifications (decided by humans) that indicate which
TCEs in the training set are actual planets signals and which are caused by
other phenomena.

![Kepler-934 Transits](docs/kepler-943-transits.png)

You can download the DR24 TCE Table in CSV format from the [NASA Exoplanet
Archive](https://exoplanetarchive.ipac.caltech.edu/cgi-bin/TblView/nph-tblView?app=ExoTbls&config=q1_q17_dr24_tce). Ensure the following columns are selected:

* `rowid`: Integer ID of the row in the TCE table.
* `kepid`: Kepler ID of the target star.
* `tce_plnt_num`: TCE number within the target star.
* `tce_period`: Period of the detected event, in days.
* `tce_time0bk`: The time corresponding to the center of the first detected
      event in Barycentric Julian Day (BJD) minus a constant offset of
      2,454,833.0 days.
* `tce_duration`: Duration of the detected event, in hours.
* `av_training_set`: Autovetter training set label; one of PC (planet candidate),
      AFP (astrophysical false positive), NTP (non-transiting phenomenon),
      UNK (unknown).

Next, you will need to download the light curves of the stars corresponding to
the TCEs in the training set. These are available at the
[Mikulski Archive for Space Telescopes](https://archive.stsci.edu/). However,
you almost certainly don't want all of the Kepler data, which consists of almost
3 million files, takes up over a terabyte of space, and may take several weeks
to download! To train our model, we only need to download the subset of light
curves that are associated with TCEs in the DR24 file. To download just those
light curves, follow these steps:

**NOTE:** Even though we are only downloading a subset of the entire Kepler
dataset, the files downloaded by the following script take up about **90 GB**.

```bash
# Filename containing the CSV file of TCEs in the training set.
TCE_CSV_FILE="${HOME}/astronet/dr24_tce.csv"

# Directory to download Kepler light curves into.
KEPLER_DATA_DIR="${HOME}/astronet/kepler/"

# Generate a bash script that downloads the Kepler light curves in the training set.
python astronet/data/generate_download_script.py \
  --kepler_csv_file=${TCE_CSV_FILE} \
  --download_dir=${KEPLER_DATA_DIR}

# Run the download script to download Kepler light curves.
./get_kepler.sh
```

The final line should read: `Finished downloading 12669 Kepler targets to
${KEPLER_DATA_DIR}`

Let's explore the downloaded light curve of the Kepler-90 star! Note that Kepler
light curves are divided into
[four quarters each year](https://keplerscience.arc.nasa.gov/data-products.html#kepler-data-release-notes), which are separated by the quarterly rolls that the spacecraft
made to reorient its solar panels. In the downloaded light curves, each `.fits`
file corresponds to a specific Kepler quarter, but some quarters are divided
into multiple `.fits` files.

```python
# Launch iPython (or Python) from the tensorflow_models/astronet/ directory.
ipython

In[1]:
from light_curve_util import kepler_io
import matplotlib.pyplot as plt
import numpy as np

In[2]:
KEPLER_DATA_DIR = "/path/to/kepler/"
KEPLER_ID = 11442793  # Kepler-90.

In[3]:
# Read the light curve.
file_names = kepler_io.kepler_filenames(KEPLER_DATA_DIR, KEPLER_ID)
assert file_names, "Failed to find .fits files in {}".format(KEPLER_DATA_DIR)
all_time, all_flux = kepler_io.read_kepler_light_curve(file_names)
print("Read light curve with {} segments".format(len(all_time)))

In[4]:
# Plot the fourth segment.
plt.plot(all_time[3], all_flux[3], ".")
plt.show()

In[5]:
# Plot all light curve segments. We first divide by the median flux in each
# segment, because the segments are on different scales.
for f in all_flux:
  f /= np.median(f)
plt.plot(np.concatenate(all_time), np.concatenate(all_flux), ".")
plt.show()
```
The output plots should look something like this:

![Kepler 90 Q4](docs/kep90-q4-raw.png)

![Kepler 90 All](docs/kep90-all.png)

The first plot is a single segment of approximately 20 days. You can see a
planet transit --- that's Kepler-90 g! Also, notice that the brightness of the
star is not flat over time --- there is natural variation in the brightness,
even away from the planet transit.

The second plot is the full light curve over the entire Kepler mission
(aproximately 4 years). You can easily see two transiting planets by eye ---
they are Kepler-90 h (the biggest known planet in the system with the deepest
transits) and Kepler-90 g (the second biggest known planet in the system with
the second deepest transits).


### Process Kepler Data

To train a model to identify exoplanets, you will need to provide TensorFlow
with training data in
[TFRecord](https://www.tensorflow.org/guide/datasets) format. The
TFRecord format consists of a set of sharded files containing serialized
`tf.Example` [protocol buffers](https://developers.google.com/protocol-buffers/).

The command below will generate a set of sharded TFRecord files for the TCEs in
the training set. Each `tf.Example` proto will contain the following light curve
representations:

* `global_view`: Vector of length 2001: a "global view" of the TCE.
* `local_view`: Vector of length 201: a "local view" of the TCE.

In addition, each `tf.Example` will contain the value of each column in the
input TCE CSV file. The columns include:

* `rowid`: Integer ID of the row in the TCE table.
* `kepid`: Kepler ID of the target star.
* `tce_plnt_num`: TCE number within the target star.
* `av_training_set`: Autovetter training set label.
* `tce_period`: Period of the detected event, in days.

```bash
# Use Bazel to create executable Python scripts.
#
# Alternatively, since all code is pure Python and does not need to be compiled,
# we could invoke the source scripts with the following addition to PYTHONPATH:
#     export PYTHONPATH="/path/to/source/dir/:${PYTHONPATH}"
bazel build astronet/...

# Directory to save output TFRecord files into.
TFRECORD_DIR="${HOME}/astronet/tfrecord"

# Preprocess light curves into sharded TFRecord files using 5 worker processes.
bazel-bin/astronet/data/generate_input_records \
  --input_tce_csv_file=${TCE_CSV_FILE} \
  --kepler_data_dir=${KEPLER_DATA_DIR} \
  --output_dir=${TFRECORD_DIR} \
  --num_worker_processes=5
```

When the script finishes you will find 8 training files, 1 validation file and
1 test file in `TFRECORD_DIR`. The files will match the patterns
`train-0000?-of-00008`, `val-00000-of-00001` and `test-00000-of-00001`
respectively.

Here's a quick description of what the script does. For a full description, see
Section 3 of [our paper](http://iopscience.iop.org/article/10.3847/1538-3881/aa9e09/meta).

For each light curve, we first fit a normalization spline to remove any
low-frequency variability (that is, the natural variability in light from star)
without removing any deviations caused by planets or other objects. For example,
the following image shows the normalization spline for the segment of Kepler-90
that we considered above:

![Kepler 90 Q4 Spline](docs/kep90-q4-spline.png)

Next, we divide by the spline to make the star's baseline brightness
approximately flat. Notice that after normalization the transit of Kepler-90 g
is still preserved:

![Kepler 90 Q4 Normalized](docs/kep90-q4-normalized.png)

Finally, for each TCE in the input CSV table, we generate two representations of
the light curve of that star. Both representations are *phase-folded*, which
means that we combine all periods of the detected TCE into a single curve, with
the detected event centered.

Let's explore the generated representations of Kepler-90 g in the output.

```python
# Launch iPython (or Python) from the tensorflow_models/astronet/ directory.
ipython

In[1]:
import matplotlib.pyplot as plt
import numpy as np
import os.path
import tensorflow as tf

In[2]:
KEPLER_ID = 11442793  # Kepler-90
TFRECORD_DIR = "/path/to/tfrecords/dir"

In[3]:
# Helper function to find the tf.Example corresponding to a particular TCE.
def find_tce(kepid, tce_plnt_num, filenames):
  for filename in filenames:
    for record in tf.python_io.tf_record_iterator(filename):
      ex = tf.train.Example.FromString(record)
      if (ex.features.feature["kepid"].int64_list.value[0] == kepid and
          ex.features.feature["tce_plnt_num"].int64_list.value[0] == tce_plnt_num):
        print("Found {}_{} in file {}".format(kepid, tce_plnt_num, filename))
        return ex
  raise ValueError("{}_{} not found in files: {}".format(kepid, tce_plnt_num, filenames))

In[4]:
# Find Kepler-90 g.
filenames = tf.gfile.Glob(os.path.join(TFRECORD_DIR, "*"))
assert filenames, "No files found in {}".format(TFRECORD_DIR)
ex = find_tce(KEPLER_ID, 1, filenames)

In[5]:
# Plot the global and local views.
global_view = np.array(ex.features.feature["global_view"].float_list.value)
local_view = np.array(ex.features.feature["local_view"].float_list.value)
fig, axes = plt.subplots(1, 2, figsize=(20, 6))
axes[0].plot(global_view, ".")
axes[1].plot(local_view, ".")
plt.show()
```

The output should look something like this:

![Kepler 90 g Processed](docs/kep90h-localglobal.png)

### Train an AstroNet Model

The [astronet](astronet/) directory contains several types of neural
network architecture and various configuration options. To train a convolutional
neural network to classify Kepler TCEs as either "planet" or "not planet",
using the best configuration from
[our paper](http://iopscience.iop.org/article/10.3847/1538-3881/aa9e09/meta),
run the following training script:

```bash
# Directory to save model checkpoints into.
MODEL_DIR="${HOME}/astronet/model/"

# Run the training script.
bazel-bin/astronet/train \
  --model=AstroCNNModel \
  --config_name=local_global \
  --train_files=${TFRECORD_DIR}/train* \
  --eval_files=${TFRECORD_DIR}/val* \
  --model_dir=${MODEL_DIR}
```

Optionally, you can also run a [TensorBoard](https://www.tensorflow.org/guide/summaries_and_tensorboard)
server in a separate process for real-time
monitoring of training progress and evaluation metrics.

```bash
# Launch TensorBoard server.
tensorboard --logdir ${MODEL_DIR}
```

The TensorBoard server will show a page like this:

![TensorBoard](docs/tensorboard.png)

### Evaluate an AstroNet Model

Run the following command to evaluate a model on the test set. The result will
be printed on the screen, and a summary file will also be written to the model
directory, which will be visible in TensorBoard.

```bash
# Run the evaluation script.
bazel-bin/astronet/evaluate \
  --model=AstroCNNModel \
  --config_name=local_global \
  --eval_files=${TFRECORD_DIR}/test* \
  --model_dir=${MODEL_DIR}
```

The output should look something like this:

```bash
INFO:tensorflow:Saving dict for global step 10000: accuracy/accuracy = 0.9625159, accuracy/num_correct = 1515.0, auc = 0.988882, confusion_matrix/false_negatives = 10.0, confusion_matrix/false_positives = 49.0, confusion_matrix/true_negatives = 1165.0, confusion_matrix/true_positives = 350.0, global_step = 10000, loss = 0.112445444, losses/weighted_cross_entropy = 0.11295206, num_examples = 1574.
```

### Make Predictions

Suppose you detect a weak TCE in the light curve of the Kepler-90 star, with
period 14.44912 days, duration 2.70408 hours (0.11267 days) beginning 2.2 days
after 12:00 on 1/1/2009 (the year the Kepler telescope launched). To run this
TCE though your trained model, execute the following command:

```bash
# Generate a prediction for a new TCE.
bazel-bin/astronet/predict \
  --model=AstroCNNModel \
  --config_name=local_global \
  --model_dir=${MODEL_DIR} \
  --kepler_data_dir=${KEPLER_DATA_DIR} \
  --kepler_id=11442793 \
  --period=14.44912 \
  --t0=2.2 \
  --duration=0.11267 \
  --output_image_file="${HOME}/astronet/kepler-90i.png"
```

The output should look like this:

```Prediction: 0.9480018```

This means the model is about 95% confident that the input TCE is a planet.
Of course, this is only a small step in the overall process of discovering and
validating an exoplanet: the model’s prediction is not proof one way or the
other. The process of validating this signal as a real exoplanet requires
significant follow-up work by an expert astronomer --- see Sections 6.3 and 6.4
of [our paper](http://iopscience.iop.org/article/10.3847/1538-3881/aa9e09/meta)
for the full details. In this particular case, our follow-up analysis validated
this signal as a bona fide exoplanet: it’s now called
[Kepler-90 i](https://www.nasa.gov/press-release/artificial-intelligence-nasa-data-used-to-discover-eighth-planet-circling-distant-star),
and is the record-breaking eighth planet discovered around the Kepler-90 star!

In addition to the output prediction, the script will also produce a plot of the
input representations. For Kepler-90 i, the plot should look something like
this:

![Kepler 90 h Processed](docs/kep90i-localglobal.png)
>>>>>>> d64bcfe3
<|MERGE_RESOLUTION|>--- conflicted
+++ resolved
@@ -1,22 +1,20 @@
-# Coming Soon!
-
-This directory will soon be populated with TensorFlow models and data
-processing code for identifying exoplanets in astrophysical light curves.
-
-For full details, see the following paper:
-
-*Identifying Exoplanets With Deep Learning: A Five Planet Resonant Chain Around
-Kepler-80 And An Eighth Planet Around Kepler-90*
-
-Christopher J Shallue and Andrew Vanderburg
-
-To appear in the Astronomical Journal
-
-Preprint available at https://www.cfa.harvard.edu/~avanderb/kepler90i.pdf
-
-<<<<<<< HEAD
-Contact: Chris Shallue (@cshallue)
-=======
+# AstroNet: A Neural Network for Identifying Exoplanets in Light Curves
+
+![Transit Animation](docs/transit.gif)
+
+## Contact
+
+Chris Shallue: [@cshallue](https://github.com/cshallue)
+
+## Background
+
+This directory contains TensorFlow models and data processing code for
+identifying exoplanets in astrophysical light curves. For complete background,
+see [our paper](http://adsabs.harvard.edu/abs/2018AJ....155...94S) in
+*The Astronomical Journal*.
+
+For shorter summaries, see:
+
 * ["Earth to Exoplanet"](https://www.blog.google/topics/machine-learning/hunting-planets-machine-learning/) on the Google blog
 * [This blog post](https://www.cfa.harvard.edu/~avanderb/page1.html#kepler90) by Andrew Vanderburg
 * [This great article](https://milesobrien.com/artificial-intelligence-gains-intuition-hunting-exoplanets/) by Fedor Kossakovski
@@ -419,5 +417,4 @@
 input representations. For Kepler-90 i, the plot should look something like
 this:
 
-![Kepler 90 h Processed](docs/kep90i-localglobal.png)
->>>>>>> d64bcfe3
+![Kepler 90 h Processed](docs/kep90i-localglobal.png)