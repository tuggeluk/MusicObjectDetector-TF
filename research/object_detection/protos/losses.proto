--- conflicted
+++ resolved
@@ -41,18 +41,17 @@
   optional bool anchorwise_output = 1 [default=false];
 }
 
-<<<<<<< HEAD
-// SmoothL1 (Huber) location loss: .5 * x ^ 2 if |x| < 1 else |x| - .5
-=======
 // SmoothL1 (Huber) location loss.
 // The smooth L1_loss is defined elementwise as .5 x^2 if |x| <= delta and
 // delta * (|x|-0.5*delta) otherwise, where x is the difference between
 // predictions and target.
->>>>>>> d64bcfe3
 message WeightedSmoothL1LocalizationLoss {
   // DEPRECATED, do not use.
   // Output loss per anchor.
   optional bool anchorwise_output = 1 [default=false];
+
+  // Delta value for huber loss.
+  optional float delta = 2 [default=1.0];
 }
 
 // Intersection over union location loss: 1 - IOU
