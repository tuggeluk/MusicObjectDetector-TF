--- conflicted
+++ resolved
@@ -131,8 +131,6 @@
   // to use sigmoid loss and enable merge_multiple_label_boxes.
   // If not specified, Softmax loss is used as default.
   optional ClassificationLoss second_stage_classification_loss = 29;
-<<<<<<< HEAD
-=======
 
   // Whether to update batch_norm inplace during training. This is required
   // for batch norm to work correctly on TPUs. When this is false, user must add
@@ -144,7 +142,6 @@
   // standard tf.image.crop_and_resize while computing second stage input
   // feature maps.
   optional bool use_matmul_crop_and_resize = 31 [default = false];
->>>>>>> d64bcfe3
 }
 
 
