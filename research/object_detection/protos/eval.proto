--- conflicted
+++ resolved
@@ -50,7 +50,7 @@
   optional float min_score_threshold = 13 [default=0.5];
 
   // Maximum number of detections to visualize
-  optional int32 max_num_boxes_to_visualize = 14 [default=1200];
+  optional int32 max_num_boxes_to_visualize = 14 [default=20];
 
   // When drawing a single detection, each label is by default visualized as
   // <label name> : <label score>. One can skip the name or/and score using the
@@ -68,8 +68,6 @@
   // Whether to keep image identifier in filename when exported to
   // visualization_export_dir.
   optional bool keep_image_id_for_visualization_export = 19 [default=false];
-<<<<<<< HEAD
-=======
 
   // Whether to retain original images (i.e. not pre-processed) in the tensor
   // dictionary, so that they can be displayed in Tensorboard.
@@ -77,5 +75,4 @@
 
   // If True, additionally include per-category metrics.
   optional bool include_metrics_per_category = 24 [default=false];
->>>>>>> d64bcfe3
 }