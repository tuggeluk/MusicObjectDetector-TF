# Copyright 2017 The TensorFlow Authors. All Rights Reserved.
#
# Licensed under the Apache License, Version 2.0 (the "License");
# you may not use this file except in compliance with the License.
# You may obtain a copy of the License at
#
#     http://www.apache.org/licenses/LICENSE-2.0
#
# Unless required by applicable law or agreed to in writing, software
# distributed under the License is distributed on an "AS IS" BASIS,
# WITHOUT WARRANTIES OR CONDITIONS OF ANY KIND, either express or implied.
# See the License for the specific language governing permissions and
# limitations under the License.
# ==============================================================================

"""Tests for object_detection.meta_architectures.ssd_meta_arch."""
import functools
import numpy as np
import tensorflow as tf

from object_detection.core import anchor_generator
from object_detection.core import balanced_positive_negative_sampler as sampler
from object_detection.core import box_list
from object_detection.core import losses
from object_detection.core import post_processing
from object_detection.core import region_similarity_calculator as sim_calc
from object_detection.meta_architectures import ssd_meta_arch
from object_detection.utils import test_case
from object_detection.utils import test_utils

slim = tf.contrib.slim


class FakeSSDFeatureExtractor(ssd_meta_arch.SSDFeatureExtractor):

  def __init__(self):
    super(FakeSSDFeatureExtractor, self).__init__(
        is_training=True,
        depth_multiplier=0,
        min_depth=0,
        pad_to_multiple=1,
        batch_norm_trainable=True,
        conv_hyperparams=None)

  def preprocess(self, resized_inputs):
    return tf.identity(resized_inputs)

  def extract_features(self, preprocessed_inputs):
    with tf.variable_scope('mock_model'):
      features = slim.conv2d(inputs=preprocessed_inputs, num_outputs=32,
                             kernel_size=1, scope='layer1')
      return [features]


class MockAnchorGenerator2x2(anchor_generator.AnchorGenerator):
  """Sets up a simple 2x2 anchor grid on the unit square."""

  def name_scope(self):
    return 'MockAnchorGenerator'

  def num_anchors_per_location(self):
    return [1]

  def _generate(self, feature_map_shape_list, im_height, im_width):
    return box_list.BoxList(
        tf.constant([[0, 0, .5, .5],
                     [0, .5, .5, 1],
                     [.5, 0, 1, .5],
                     [1., 1., 1.5, 1.5]  # Anchor that is outside clip_window.
                    ], tf.float32))

  def num_anchors(self):
    return 4


class SsdMetaArchTest(test_case.TestCase):

<<<<<<< HEAD
  def _create_model(self, apply_hard_mining=True):
=======
  def _create_model(self,
                    apply_hard_mining=True,
                    normalize_loc_loss_by_codesize=False,
                    add_background_class=True,
                    random_example_sampling=False):
>>>>>>> d64bcfe3
    is_training = False
    num_classes = 1
    mock_anchor_generator = MockAnchorGenerator2x2()
    mock_box_predictor = test_utils.MockBoxPredictor(
        is_training, num_classes)
    mock_box_coder = test_utils.MockBoxCoder()
    fake_feature_extractor = FakeSSDFeatureExtractor()
    mock_matcher = test_utils.MockMatcher()
    region_similarity_calculator = sim_calc.IouSimilarity()
    encode_background_as_zeros = False
    def image_resizer_fn(image):
      return [tf.identity(image), tf.shape(image)]

    classification_loss = losses.WeightedSigmoidClassificationLoss()
    localization_loss = losses.WeightedSmoothL1LocalizationLoss()
    non_max_suppression_fn = functools.partial(
        post_processing.batch_multiclass_non_max_suppression,
        score_thresh=-20.0,
        iou_thresh=1.0,
        max_size_per_class=5,
        max_total_size=5)
    classification_loss_weight = 1.0
    localization_loss_weight = 1.0
    normalize_loss_by_num_matches = False

    hard_example_miner = None
    if apply_hard_mining:
      # This hard example miner is expected to be a no-op.
      hard_example_miner = losses.HardExampleMiner(
          num_hard_examples=None,
          iou_threshold=1.0)

    random_example_sampler = None
    if random_example_sampling:
      random_example_sampler = sampler.BalancedPositiveNegativeSampler(
          positive_fraction=0.5)

    code_size = 4
    model = ssd_meta_arch.SSDMetaArch(
<<<<<<< HEAD
        is_training, mock_anchor_generator, mock_box_predictor, mock_box_coder,
        fake_feature_extractor, mock_matcher, region_similarity_calculator,
        encode_background_as_zeros, image_resizer_fn, non_max_suppression_fn,
        tf.identity, classification_loss, localization_loss,
        classification_loss_weight, localization_loss_weight,
        normalize_loss_by_num_matches, hard_example_miner, add_summaries=False)
=======
        is_training,
        mock_anchor_generator,
        mock_box_predictor,
        mock_box_coder,
        fake_feature_extractor,
        mock_matcher,
        region_similarity_calculator,
        encode_background_as_zeros,
        negative_class_weight,
        image_resizer_fn,
        non_max_suppression_fn,
        tf.identity,
        classification_loss,
        localization_loss,
        classification_loss_weight,
        localization_loss_weight,
        normalize_loss_by_num_matches,
        hard_example_miner,
        add_summaries=False,
        normalize_loc_loss_by_codesize=normalize_loc_loss_by_codesize,
        freeze_batchnorm=False,
        inplace_batchnorm_update=False,
        add_background_class=add_background_class,
        random_example_sampler=random_example_sampler)
>>>>>>> d64bcfe3
    return model, num_classes, mock_anchor_generator.num_anchors(), code_size

  def test_preprocess_preserves_shapes_with_dynamic_input_image(self):
    image_shapes = [(3, None, None, 3),
                    (None, 10, 10, 3),
                    (None, None, None, 3)]
    model, _, _, _ = self._create_model()
    for image_shape in image_shapes:
      image_placeholder = tf.placeholder(tf.float32, shape=image_shape)
      preprocessed_inputs, _ = model.preprocess(image_placeholder)
      self.assertAllEqual(preprocessed_inputs.shape.as_list(), image_shape)

  def test_preprocess_preserves_shape_with_static_input_image(self):
    def graph_fn(input_image):
      model, _, _, _ = self._create_model()
      return model.preprocess(input_image)
    input_image = np.random.rand(2, 3, 3, 3).astype(np.float32)
    preprocessed_inputs, _ = self.execute(graph_fn, [input_image])
    self.assertAllEqual(preprocessed_inputs.shape, [2, 3, 3, 3])

  def test_predict_result_shapes_on_image_with_dynamic_shape(self):
    batch_size = 3
    image_size = 2
    input_shapes = [(None, image_size, image_size, 3),
                    (batch_size, None, None, 3),
                    (None, None, None, 3)]

    for input_shape in input_shapes:
      tf_graph = tf.Graph()
      with tf_graph.as_default():
        model, num_classes, num_anchors, code_size = self._create_model()
        preprocessed_input_placeholder = tf.placeholder(tf.float32,
                                                        shape=input_shape)
        prediction_dict = model.predict(
            preprocessed_input_placeholder, true_image_shapes=None)

        self.assertTrue('box_encodings' in prediction_dict)
        self.assertTrue('class_predictions_with_background' in prediction_dict)
        self.assertTrue('feature_maps' in prediction_dict)
        self.assertTrue('anchors' in prediction_dict)

        init_op = tf.global_variables_initializer()
      with self.test_session(graph=tf_graph) as sess:
        sess.run(init_op)
        prediction_out = sess.run(prediction_dict,
                                  feed_dict={
                                      preprocessed_input_placeholder:
                                      np.random.uniform(
                                          size=(batch_size, 2, 2, 3))})
      expected_box_encodings_shape_out = (batch_size, num_anchors, code_size)
      expected_class_predictions_with_background_shape_out = (batch_size,
                                                              num_anchors,
                                                              num_classes + 1)

      self.assertAllEqual(prediction_out['box_encodings'].shape,
                          expected_box_encodings_shape_out)
      self.assertAllEqual(
          prediction_out['class_predictions_with_background'].shape,
          expected_class_predictions_with_background_shape_out)

  def test_predict_result_shapes_on_image_with_static_shape(self):

    with tf.Graph().as_default():
      _, num_classes, num_anchors, code_size = self._create_model()

    def graph_fn(input_image):
      model, _, _, _ = self._create_model()
      predictions = model.predict(input_image, true_image_shapes=None)
      return (predictions['box_encodings'],
              predictions['class_predictions_with_background'],
              predictions['feature_maps'],
              predictions['anchors'])
    batch_size = 3
    image_size = 2
    channels = 3
    input_image = np.random.rand(batch_size, image_size, image_size,
                                 channels).astype(np.float32)
    expected_box_encodings_shape = (batch_size, num_anchors, code_size)
    expected_class_predictions_shape = (batch_size, num_anchors, num_classes+1)
    (box_encodings, class_predictions, _, _) = self.execute(graph_fn,
                                                            [input_image])
    self.assertAllEqual(box_encodings.shape, expected_box_encodings_shape)
    self.assertAllEqual(class_predictions.shape,
                        expected_class_predictions_shape)

  def test_postprocess_results_are_correct(self):
    batch_size = 2
    image_size = 2
    input_shapes = [(batch_size, image_size, image_size, 3),
                    (None, image_size, image_size, 3),
                    (batch_size, None, None, 3),
                    (None, None, None, 3)]

    expected_boxes = [
        [
            [0, 0, .5, .5],
            [0, .5, .5, 1],
            [.5, 0, 1, .5],
            [0, 0, 0, 0],  # pruned prediction
            [0, 0, 0, 0]
        ],  # padding
        [
            [0, 0, .5, .5],
            [0, .5, .5, 1],
            [.5, 0, 1, .5],
            [0, 0, 0, 0],  # pruned prediction
            [0, 0, 0, 0]
        ]
    ]  # padding
    expected_scores = [[0, 0, 0, 0, 0], [0, 0, 0, 0, 0]]
    expected_classes = [[0, 0, 0, 0, 0], [0, 0, 0, 0, 0]]
    expected_num_detections = np.array([3, 3])

    for input_shape in input_shapes:
      tf_graph = tf.Graph()
      with tf_graph.as_default():
        model, _, _, _ = self._create_model()
        input_placeholder = tf.placeholder(tf.float32, shape=input_shape)
        preprocessed_inputs, true_image_shapes = model.preprocess(
            input_placeholder)
        prediction_dict = model.predict(preprocessed_inputs,
                                        true_image_shapes)
        detections = model.postprocess(prediction_dict, true_image_shapes)
        self.assertTrue('detection_boxes' in detections)
        self.assertTrue('detection_scores' in detections)
        self.assertTrue('detection_classes' in detections)
        self.assertTrue('num_detections' in detections)
        init_op = tf.global_variables_initializer()
      with self.test_session(graph=tf_graph) as sess:
        sess.run(init_op)
        detections_out = sess.run(detections,
                                  feed_dict={
                                      input_placeholder:
                                      np.random.uniform(
                                          size=(batch_size, 2, 2, 3))})
      for image_idx in range(batch_size):
        self.assertTrue(
            test_utils.first_rows_close_as_set(
                detections_out['detection_boxes'][image_idx].tolist(),
                expected_boxes[image_idx]))
      self.assertAllClose(detections_out['detection_scores'], expected_scores)
      self.assertAllClose(detections_out['detection_classes'], expected_classes)
      self.assertAllClose(detections_out['num_detections'],
                          expected_num_detections)

  def test_loss_results_are_correct(self):

    with tf.Graph().as_default():
      _, num_classes, num_anchors, _ = self._create_model()
    def graph_fn(preprocessed_tensor, groundtruth_boxes1, groundtruth_boxes2,
                 groundtruth_classes1, groundtruth_classes2):
      groundtruth_boxes_list = [groundtruth_boxes1, groundtruth_boxes2]
      groundtruth_classes_list = [groundtruth_classes1, groundtruth_classes2]
      model, _, _, _ = self._create_model(apply_hard_mining=False)
      model.provide_groundtruth(groundtruth_boxes_list,
                                groundtruth_classes_list)
      prediction_dict = model.predict(preprocessed_tensor,
                                      true_image_shapes=None)
      loss_dict = model.loss(prediction_dict, true_image_shapes=None)
      return (loss_dict['localization_loss'], loss_dict['classification_loss'])

    batch_size = 2
    preprocessed_input = np.random.rand(batch_size, 2, 2, 3).astype(np.float32)
    groundtruth_boxes1 = np.array([[0, 0, .5, .5]], dtype=np.float32)
    groundtruth_boxes2 = np.array([[0, 0, .5, .5]], dtype=np.float32)
    groundtruth_classes1 = np.array([[1]], dtype=np.float32)
    groundtruth_classes2 = np.array([[1]], dtype=np.float32)
    expected_localization_loss = 0.0
    expected_classification_loss = (batch_size * num_anchors
                                    * (num_classes+1) * np.log(2.0))
    (localization_loss,
     classification_loss) = self.execute(graph_fn, [preprocessed_input,
                                                    groundtruth_boxes1,
                                                    groundtruth_boxes2,
                                                    groundtruth_classes1,
                                                    groundtruth_classes2])
    self.assertAllClose(localization_loss, expected_localization_loss)
    self.assertAllClose(classification_loss, expected_classification_loss)

  def test_loss_results_are_correct_with_hard_example_mining(self):

    with tf.Graph().as_default():
      _, num_classes, num_anchors, _ = self._create_model()
    def graph_fn(preprocessed_tensor, groundtruth_boxes1, groundtruth_boxes2,
                 groundtruth_classes1, groundtruth_classes2):
      groundtruth_boxes_list = [groundtruth_boxes1, groundtruth_boxes2]
      groundtruth_classes_list = [groundtruth_classes1, groundtruth_classes2]
      model, _, _, _ = self._create_model()
      model.provide_groundtruth(groundtruth_boxes_list,
                                groundtruth_classes_list)
      prediction_dict = model.predict(preprocessed_tensor,
                                      true_image_shapes=None)
      loss_dict = model.loss(prediction_dict, true_image_shapes=None)
      return (loss_dict['localization_loss'], loss_dict['classification_loss'])

    batch_size = 2
    preprocessed_input = np.random.rand(batch_size, 2, 2, 3).astype(np.float32)
    groundtruth_boxes1 = np.array([[0, 0, .5, .5]], dtype=np.float32)
    groundtruth_boxes2 = np.array([[0, 0, .5, .5]], dtype=np.float32)
    groundtruth_classes1 = np.array([[1]], dtype=np.float32)
    groundtruth_classes2 = np.array([[1]], dtype=np.float32)
    expected_localization_loss = 0.0
    expected_classification_loss = (batch_size * num_anchors
                                    * (num_classes+1) * np.log(2.0))
    (localization_loss, classification_loss) = self.execute_cpu(
        graph_fn, [
            preprocessed_input, groundtruth_boxes1, groundtruth_boxes2,
            groundtruth_classes1, groundtruth_classes2
        ])
    self.assertAllClose(localization_loss, expected_localization_loss)
    self.assertAllClose(classification_loss, expected_classification_loss)

  def test_restore_map_for_detection_ckpt(self):
    model, _, _, _ = self._create_model()
    model.predict(tf.constant(np.array([[[[0, 0], [1, 1]], [[1, 0], [0, 1]]]],
                                       dtype=np.float32)),
                  true_image_shapes=None)
    init_op = tf.global_variables_initializer()
    saver = tf.train.Saver()
    save_path = self.get_temp_dir()
    with self.test_session() as sess:
      sess.run(init_op)
      saved_model_path = saver.save(sess, save_path)
      var_map = model.restore_map(
          from_detection_checkpoint=True,
          load_all_detection_checkpoint_vars=False)
      self.assertIsInstance(var_map, dict)
      saver = tf.train.Saver(var_map)
      saver.restore(sess, saved_model_path)
      for var in sess.run(tf.report_uninitialized_variables()):
        self.assertNotIn('FeatureExtractor', var)

  def test_restore_map_for_classification_ckpt(self):
    # Define mock tensorflow classification graph and save variables.
    test_graph_classification = tf.Graph()
    with test_graph_classification.as_default():
      image = tf.placeholder(dtype=tf.float32, shape=[1, 20, 20, 3])
      with tf.variable_scope('mock_model'):
        net = slim.conv2d(image, num_outputs=32, kernel_size=1, scope='layer1')
        slim.conv2d(net, num_outputs=3, kernel_size=1, scope='layer2')

      init_op = tf.global_variables_initializer()
      saver = tf.train.Saver()
      save_path = self.get_temp_dir()
      with self.test_session(graph=test_graph_classification) as sess:
        sess.run(init_op)
        saved_model_path = saver.save(sess, save_path)

    # Create tensorflow detection graph and load variables from
    # classification checkpoint.
    test_graph_detection = tf.Graph()
    with test_graph_detection.as_default():
      model, _, _, _ = self._create_model()
      inputs_shape = [2, 2, 2, 3]
      inputs = tf.to_float(tf.random_uniform(
          inputs_shape, minval=0, maxval=255, dtype=tf.int32))
      preprocessed_inputs, true_image_shapes = model.preprocess(inputs)
      prediction_dict = model.predict(preprocessed_inputs, true_image_shapes)
      model.postprocess(prediction_dict, true_image_shapes)
      another_variable = tf.Variable([17.0], name='another_variable')  # pylint: disable=unused-variable
      var_map = model.restore_map(from_detection_checkpoint=False)
      self.assertNotIn('another_variable', var_map)
      self.assertIsInstance(var_map, dict)
      saver = tf.train.Saver(var_map)
      with self.test_session(graph=test_graph_detection) as sess:
        saver.restore(sess, saved_model_path)
        for var in sess.run(tf.report_uninitialized_variables()):
          self.assertNotIn('FeatureExtractor', var)

  def test_load_all_det_checkpoint_vars(self):
    test_graph_detection = tf.Graph()
    with test_graph_detection.as_default():
      model, _, _, _ = self._create_model()
      inputs_shape = [2, 2, 2, 3]
      inputs = tf.to_float(
          tf.random_uniform(inputs_shape, minval=0, maxval=255, dtype=tf.int32))
      preprocessed_inputs, true_image_shapes = model.preprocess(inputs)
      prediction_dict = model.predict(preprocessed_inputs, true_image_shapes)
      model.postprocess(prediction_dict, true_image_shapes)
      another_variable = tf.Variable([17.0], name='another_variable')  # pylint: disable=unused-variable
      var_map = model.restore_map(
          from_detection_checkpoint=True,
          load_all_detection_checkpoint_vars=True)
      self.assertIsInstance(var_map, dict)
      self.assertIn('another_variable', var_map)

  def test_loss_results_are_correct_with_random_example_sampling(self):

    with tf.Graph().as_default():
      _, num_classes, num_anchors, _ = self._create_model(
          random_example_sampling=True)
    print num_classes, num_anchors

    def graph_fn(preprocessed_tensor, groundtruth_boxes1, groundtruth_boxes2,
                 groundtruth_classes1, groundtruth_classes2):
      groundtruth_boxes_list = [groundtruth_boxes1, groundtruth_boxes2]
      groundtruth_classes_list = [groundtruth_classes1, groundtruth_classes2]
      model, _, _, _ = self._create_model(random_example_sampling=True)
      model.provide_groundtruth(groundtruth_boxes_list,
                                groundtruth_classes_list)
      prediction_dict = model.predict(
          preprocessed_tensor, true_image_shapes=None)
      loss_dict = model.loss(prediction_dict, true_image_shapes=None)
      return (_get_value_for_matching_key(loss_dict, 'Loss/localization_loss'),
              _get_value_for_matching_key(loss_dict,
                                          'Loss/classification_loss'))

    batch_size = 2
    preprocessed_input = np.random.rand(batch_size, 2, 2, 3).astype(np.float32)
    groundtruth_boxes1 = np.array([[0, 0, .5, .5]], dtype=np.float32)
    groundtruth_boxes2 = np.array([[0, 0, .5, .5]], dtype=np.float32)
    groundtruth_classes1 = np.array([[1]], dtype=np.float32)
    groundtruth_classes2 = np.array([[1]], dtype=np.float32)
    expected_localization_loss = 0.0
    # Among 4 anchors (1 positive, 3 negative) in this test, only 2 anchors are
    # selected (1 positive, 1 negative) since random sampler will adjust number
    # of negative examples to make sure positive example fraction in the batch
    # is 0.5.
    expected_classification_loss = (
        batch_size * 2 * (num_classes + 1) * np.log(2.0))
    (localization_loss, classification_loss) = self.execute_cpu(
        graph_fn, [
            preprocessed_input, groundtruth_boxes1, groundtruth_boxes2,
            groundtruth_classes1, groundtruth_classes2
        ])
    self.assertAllClose(localization_loss, expected_localization_loss)
    self.assertAllClose(classification_loss, expected_classification_loss)

if __name__ == '__main__':
  tf.test.main()<|MERGE_RESOLUTION|>--- conflicted
+++ resolved
@@ -39,8 +39,7 @@
         depth_multiplier=0,
         min_depth=0,
         pad_to_multiple=1,
-        batch_norm_trainable=True,
-        conv_hyperparams=None)
+        conv_hyperparams_fn=None)
 
   def preprocess(self, resized_inputs):
     return tf.identity(resized_inputs)
@@ -62,28 +61,31 @@
     return [1]
 
   def _generate(self, feature_map_shape_list, im_height, im_width):
-    return box_list.BoxList(
+    return [box_list.BoxList(
         tf.constant([[0, 0, .5, .5],
                      [0, .5, .5, 1],
                      [.5, 0, 1, .5],
                      [1., 1., 1.5, 1.5]  # Anchor that is outside clip_window.
-                    ], tf.float32))
+                    ], tf.float32))]
 
   def num_anchors(self):
     return 4
 
 
+def _get_value_for_matching_key(dictionary, suffix):
+  for key in dictionary.keys():
+    if key.endswith(suffix):
+      return dictionary[key]
+  raise ValueError('key not found {}'.format(suffix))
+
+
 class SsdMetaArchTest(test_case.TestCase):
 
-<<<<<<< HEAD
-  def _create_model(self, apply_hard_mining=True):
-=======
   def _create_model(self,
                     apply_hard_mining=True,
                     normalize_loc_loss_by_codesize=False,
                     add_background_class=True,
                     random_example_sampling=False):
->>>>>>> d64bcfe3
     is_training = False
     num_classes = 1
     mock_anchor_generator = MockAnchorGenerator2x2()
@@ -107,6 +109,7 @@
         max_total_size=5)
     classification_loss_weight = 1.0
     localization_loss_weight = 1.0
+    negative_class_weight = 1.0
     normalize_loss_by_num_matches = False
 
     hard_example_miner = None
@@ -123,14 +126,6 @@
 
     code_size = 4
     model = ssd_meta_arch.SSDMetaArch(
-<<<<<<< HEAD
-        is_training, mock_anchor_generator, mock_box_predictor, mock_box_coder,
-        fake_feature_extractor, mock_matcher, region_similarity_calculator,
-        encode_background_as_zeros, image_resizer_fn, non_max_suppression_fn,
-        tf.identity, classification_loss, localization_loss,
-        classification_loss_weight, localization_loss_weight,
-        normalize_loss_by_num_matches, hard_example_miner, add_summaries=False)
-=======
         is_training,
         mock_anchor_generator,
         mock_box_predictor,
@@ -155,7 +150,6 @@
         inplace_batchnorm_update=False,
         add_background_class=add_background_class,
         random_example_sampler=random_example_sampler)
->>>>>>> d64bcfe3
     return model, num_classes, mock_anchor_generator.num_anchors(), code_size
 
   def test_preprocess_preserves_shapes_with_dynamic_input_image(self):
@@ -315,7 +309,9 @@
       prediction_dict = model.predict(preprocessed_tensor,
                                       true_image_shapes=None)
       loss_dict = model.loss(prediction_dict, true_image_shapes=None)
-      return (loss_dict['localization_loss'], loss_dict['classification_loss'])
+      return (
+          _get_value_for_matching_key(loss_dict, 'Loss/localization_loss'),
+          _get_value_for_matching_key(loss_dict, 'Loss/classification_loss'))
 
     batch_size = 2
     preprocessed_input = np.random.rand(batch_size, 2, 2, 3).astype(np.float32)
@@ -335,6 +331,37 @@
     self.assertAllClose(localization_loss, expected_localization_loss)
     self.assertAllClose(classification_loss, expected_classification_loss)
 
+  def test_loss_results_are_correct_with_normalize_by_codesize_true(self):
+
+    with tf.Graph().as_default():
+      _, _, _, _ = self._create_model()
+    def graph_fn(preprocessed_tensor, groundtruth_boxes1, groundtruth_boxes2,
+                 groundtruth_classes1, groundtruth_classes2):
+      groundtruth_boxes_list = [groundtruth_boxes1, groundtruth_boxes2]
+      groundtruth_classes_list = [groundtruth_classes1, groundtruth_classes2]
+      model, _, _, _ = self._create_model(apply_hard_mining=False,
+                                          normalize_loc_loss_by_codesize=True)
+      model.provide_groundtruth(groundtruth_boxes_list,
+                                groundtruth_classes_list)
+      prediction_dict = model.predict(preprocessed_tensor,
+                                      true_image_shapes=None)
+      loss_dict = model.loss(prediction_dict, true_image_shapes=None)
+      return (_get_value_for_matching_key(loss_dict, 'Loss/localization_loss'),)
+
+    batch_size = 2
+    preprocessed_input = np.random.rand(batch_size, 2, 2, 3).astype(np.float32)
+    groundtruth_boxes1 = np.array([[0, 0, 1, 1]], dtype=np.float32)
+    groundtruth_boxes2 = np.array([[0, 0, 1, 1]], dtype=np.float32)
+    groundtruth_classes1 = np.array([[1]], dtype=np.float32)
+    groundtruth_classes2 = np.array([[1]], dtype=np.float32)
+    expected_localization_loss = 0.5 / 4
+    localization_loss = self.execute(graph_fn, [preprocessed_input,
+                                                groundtruth_boxes1,
+                                                groundtruth_boxes2,
+                                                groundtruth_classes1,
+                                                groundtruth_classes2])
+    self.assertAllClose(localization_loss, expected_localization_loss)
+
   def test_loss_results_are_correct_with_hard_example_mining(self):
 
     with tf.Graph().as_default():
@@ -349,7 +376,9 @@
       prediction_dict = model.predict(preprocessed_tensor,
                                       true_image_shapes=None)
       loss_dict = model.loss(prediction_dict, true_image_shapes=None)
-      return (loss_dict['localization_loss'], loss_dict['classification_loss'])
+      return (
+          _get_value_for_matching_key(loss_dict, 'Loss/localization_loss'),
+          _get_value_for_matching_key(loss_dict, 'Loss/classification_loss'))
 
     batch_size = 2
     preprocessed_input = np.random.rand(batch_size, 2, 2, 3).astype(np.float32)
@@ -368,6 +397,43 @@
     self.assertAllClose(localization_loss, expected_localization_loss)
     self.assertAllClose(classification_loss, expected_classification_loss)
 
+  def test_loss_results_are_correct_without_add_background_class(self):
+
+    with tf.Graph().as_default():
+      _, num_classes, num_anchors, _ = self._create_model(
+          add_background_class=False)
+
+    def graph_fn(preprocessed_tensor, groundtruth_boxes1, groundtruth_boxes2,
+                 groundtruth_classes1, groundtruth_classes2):
+      groundtruth_boxes_list = [groundtruth_boxes1, groundtruth_boxes2]
+      groundtruth_classes_list = [groundtruth_classes1, groundtruth_classes2]
+      model, _, _, _ = self._create_model(
+          apply_hard_mining=False, add_background_class=False)
+      model.provide_groundtruth(groundtruth_boxes_list,
+                                groundtruth_classes_list)
+      prediction_dict = model.predict(
+          preprocessed_tensor, true_image_shapes=None)
+      loss_dict = model.loss(prediction_dict, true_image_shapes=None)
+      return (loss_dict['Loss/localization_loss'],
+              loss_dict['Loss/classification_loss'])
+
+    batch_size = 2
+    preprocessed_input = np.random.rand(batch_size, 2, 2, 3).astype(np.float32)
+    groundtruth_boxes1 = np.array([[0, 0, .5, .5]], dtype=np.float32)
+    groundtruth_boxes2 = np.array([[0, 0, .5, .5]], dtype=np.float32)
+    groundtruth_classes1 = np.array([[0, 1]], dtype=np.float32)
+    groundtruth_classes2 = np.array([[0, 1]], dtype=np.float32)
+    expected_localization_loss = 0.0
+    expected_classification_loss = (
+        batch_size * num_anchors * (num_classes + 1) * np.log(2.0))
+    (localization_loss, classification_loss) = self.execute(
+        graph_fn, [
+            preprocessed_input, groundtruth_boxes1, groundtruth_boxes2,
+            groundtruth_classes1, groundtruth_classes2
+        ])
+    self.assertAllClose(localization_loss, expected_localization_loss)
+    self.assertAllClose(classification_loss, expected_classification_loss)
+
   def test_restore_map_for_detection_ckpt(self):
     model, _, _, _ = self._create_model()
     model.predict(tf.constant(np.array([[[[0, 0], [1, 1]], [[1, 0], [0, 1]]]],
@@ -380,7 +446,7 @@
       sess.run(init_op)
       saved_model_path = saver.save(sess, save_path)
       var_map = model.restore_map(
-          from_detection_checkpoint=True,
+          fine_tune_checkpoint_type='detection',
           load_all_detection_checkpoint_vars=False)
       self.assertIsInstance(var_map, dict)
       saver = tf.train.Saver(var_map)
@@ -416,7 +482,7 @@
       prediction_dict = model.predict(preprocessed_inputs, true_image_shapes)
       model.postprocess(prediction_dict, true_image_shapes)
       another_variable = tf.Variable([17.0], name='another_variable')  # pylint: disable=unused-variable
-      var_map = model.restore_map(from_detection_checkpoint=False)
+      var_map = model.restore_map(fine_tune_checkpoint_type='classification')
       self.assertNotIn('another_variable', var_map)
       self.assertIsInstance(var_map, dict)
       saver = tf.train.Saver(var_map)
@@ -437,7 +503,7 @@
       model.postprocess(prediction_dict, true_image_shapes)
       another_variable = tf.Variable([17.0], name='another_variable')  # pylint: disable=unused-variable
       var_map = model.restore_map(
-          from_detection_checkpoint=True,
+          fine_tune_checkpoint_type='detection',
           load_all_detection_checkpoint_vars=True)
       self.assertIsInstance(var_map, dict)
       self.assertIn('another_variable', var_map)
