--- conflicted
+++ resolved
@@ -15,6 +15,7 @@
 
 """Tests for object_detection.meta_architectures.faster_rcnn_meta_arch."""
 
+from absl.testing import parameterized
 import numpy as np
 import tensorflow as tf
 
@@ -22,7 +23,8 @@
 
 
 class FasterRCNNMetaArchTest(
-    faster_rcnn_meta_arch_test_lib.FasterRCNNMetaArchTestBase):
+    faster_rcnn_meta_arch_test_lib.FasterRCNNMetaArchTestBase,
+    parameterized.TestCase):
 
   def test_postprocess_second_stage_only_inference_mode_with_masks(self):
     model = self._build_model(
@@ -83,8 +85,6 @@
       self.assertTrue(np.amax(detections_out['detection_masks'] <= 1.0))
       self.assertTrue(np.amin(detections_out['detection_masks'] >= 0.0))
 
-<<<<<<< HEAD
-=======
   def test_postprocess_second_stage_only_inference_mode_with_shared_boxes(self):
     model = self._build_model(
         is_training=False, number_of_stages=2, second_stage_batch_size=6)
@@ -129,9 +129,8 @@
       {'masks_are_class_agnostic': False},
       {'masks_are_class_agnostic': True},
   )
->>>>>>> d64bcfe3
   def test_predict_correct_shapes_in_inference_mode_three_stages_with_masks(
-      self):
+      self, masks_are_class_agnostic):
     batch_size = 2
     image_size = 10
     max_num_proposals = 8
@@ -173,7 +172,8 @@
             is_training=False,
             number_of_stages=3,
             second_stage_batch_size=2,
-            predict_masks=True)
+            predict_masks=True,
+            masks_are_class_agnostic=masks_are_class_agnostic)
         preprocessed_inputs = tf.placeholder(tf.float32, shape=input_shape)
         _, true_image_shapes = model.preprocess(preprocessed_inputs)
         result_tensor_dict = model.predict(preprocessed_inputs,
@@ -200,16 +200,20 @@
       self.assertAllEqual(tensor_dict_out['detection_scores'].shape, [2, 5])
       self.assertAllEqual(tensor_dict_out['num_detections'].shape, [2])
 
+  @parameterized.parameters(
+      {'masks_are_class_agnostic': False},
+      {'masks_are_class_agnostic': True},
+  )
   def test_predict_gives_correct_shapes_in_train_mode_both_stages_with_masks(
-      self):
+      self, masks_are_class_agnostic):
     test_graph = tf.Graph()
     with test_graph.as_default():
       model = self._build_model(
           is_training=True,
-          number_of_stages=2,
+          number_of_stages=3,
           second_stage_batch_size=7,
-          predict_masks=True)
-
+          predict_masks=True,
+          masks_are_class_agnostic=masks_are_class_agnostic)
       batch_size = 2
       image_size = 10
       max_num_proposals = 7
@@ -231,6 +235,7 @@
                                 groundtruth_classes_list)
 
       result_tensor_dict = model.predict(preprocessed_inputs, true_image_shapes)
+      mask_shape_1 = 1 if masks_are_class_agnostic else model._num_classes
       expected_shapes = {
           'rpn_box_predictor_features': (2, image_size, image_size, 512),
           'rpn_features_to_crop': (2, image_size, image_size, 3),
@@ -244,7 +249,7 @@
               self._get_box_classifier_features_shape(
                   image_size, batch_size, max_num_proposals, initial_crop_size,
                   maxpool_stride, 3),
-          'mask_predictions': (2 * max_num_proposals, 2, 14, 14)
+          'mask_predictions': (2 * max_num_proposals, mask_shape_1, 14, 14)
       }
 
       init_op = tf.global_variables_initializer()
