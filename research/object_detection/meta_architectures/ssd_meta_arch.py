--- conflicted
+++ resolved
@@ -23,6 +23,7 @@
 import tensorflow as tf
 
 from object_detection.core import box_list
+from object_detection.core import box_list_ops
 from object_detection.core import model
 from object_detection.core import standard_fields as fields
 from object_detection.core import target_assigner
@@ -41,11 +42,11 @@
                depth_multiplier,
                min_depth,
                pad_to_multiple,
-               conv_hyperparams,
-               batch_norm_trainable=True,
+               conv_hyperparams_fn,
                reuse_weights=None,
                use_explicit_padding=False,
-               use_depthwise=False):
+               use_depthwise=False,
+               override_base_feature_extractor_hyperparams=False):
     """Constructor.
 
     Args:
@@ -54,25 +55,27 @@
       min_depth: minimum feature extractor depth.
       pad_to_multiple: the nearest multiple to zero pad the input height and
         width dimensions to.
-      conv_hyperparams: tf slim arg_scope for conv2d and separable_conv2d ops.
-      batch_norm_trainable: Whether to update batch norm parameters during
-        training or not. When training with a small batch size
-        (e.g. 1), it is desirable to disable batch norm update and use
-        pretrained batch norm params.
+      conv_hyperparams_fn: A function to construct tf slim arg_scope for conv2d
+        and separable_conv2d ops in the layers that are added on top of the
+        base feature extractor.
       reuse_weights: whether to reuse variables. Default is None.
       use_explicit_padding: Whether to use explicit padding when extracting
         features. Default is False.
       use_depthwise: Whether to use depthwise convolutions. Default is False.
+      override_base_feature_extractor_hyperparams: Whether to override
+        hyperparameters of the base feature extractor with the one from
+        `conv_hyperparams_fn`.
     """
     self._is_training = is_training
     self._depth_multiplier = depth_multiplier
     self._min_depth = min_depth
     self._pad_to_multiple = pad_to_multiple
-    self._conv_hyperparams = conv_hyperparams
-    self._batch_norm_trainable = batch_norm_trainable
+    self._conv_hyperparams_fn = conv_hyperparams_fn
     self._reuse_weights = reuse_weights
     self._use_explicit_padding = use_explicit_padding
     self._use_depthwise = use_depthwise
+    self._override_base_feature_extractor_hyperparams = (
+        override_base_feature_extractor_hyperparams)
 
   @abstractmethod
   def preprocess(self, resized_inputs):
@@ -107,7 +110,7 @@
       feature_maps: a list of tensors where the ith tensor has shape
         [batch, height_i, width_i, depth_i]
     """
-    pass
+    raise NotImplementedError
 
 
 class SSDMetaArch(model.DetectionModel):
@@ -122,6 +125,7 @@
                matcher,
                region_similarity_calculator,
                encode_background_as_zeros,
+               negative_class_weight,
                image_resizer_fn,
                non_max_suppression_fn,
                score_conversion_fn,
@@ -131,16 +135,12 @@
                localization_loss_weight,
                normalize_loss_by_num_matches,
                hard_example_miner,
-<<<<<<< HEAD
-               add_summaries=True):
-=======
                add_summaries=True,
                normalize_loc_loss_by_codesize=False,
                freeze_batchnorm=False,
                inplace_batchnorm_update=False,
                add_background_class=True,
                random_example_sampler=None):
->>>>>>> d64bcfe3
     """SSDMetaArch Constructor.
 
     TODO(rathodv,jonathanhuang): group NMS parameters + score converter into
@@ -160,6 +160,7 @@
       encode_background_as_zeros: boolean determining whether background
         targets are to be encoded as an all zeros vector or a one-hot
         vector (where background is the 0th class).
+      negative_class_weight: Weight for confidence loss of negative anchors.
       image_resizer_fn: a callable for image resizing.  This callable always
         takes a rank-3 image tensor (corresponding to a single image) and
         returns a rank-3 image tensor, possibly with new spatial dimensions and
@@ -184,8 +185,6 @@
       hard_example_miner: a losses.HardExampleMiner object (can be None)
       add_summaries: boolean (default: True) controlling whether summary ops
         should be added to tensorflow graph.
-<<<<<<< HEAD
-=======
       normalize_loc_loss_by_codesize: whether to normalize localization loss
         by code size of the box encoder.
       freeze_batchnorm: Whether to freeze batch norm parameters during
@@ -206,10 +205,11 @@
         example miner can both be applied to the model. In that case, random
         sampler will take effect first and hard example miner can only process
         the random sampled examples.
->>>>>>> d64bcfe3
     """
     super(SSDMetaArch, self).__init__(num_classes=box_predictor.num_classes)
     self._is_training = is_training
+    self._freeze_batchnorm = freeze_batchnorm
+    self._inplace_batchnorm_update = inplace_batchnorm_update
 
     # Needed for fine-tuning from classification checkpoints whose
     # variables do not have the feature extractor scope.
@@ -222,8 +222,9 @@
     self._feature_extractor = feature_extractor
     self._matcher = matcher
     self._region_similarity_calculator = region_similarity_calculator
-
-    # TODO: handle agnostic mode and positive/negative class
+    self._add_background_class = add_background_class
+
+    # TODO(jonathanhuang): handle agnostic mode
     # weights
     unmatched_cls_target = None
     unmatched_cls_target = tf.constant([1] + self.num_classes * [0],
@@ -236,7 +237,7 @@
         self._region_similarity_calculator,
         self._matcher,
         self._box_coder,
-        negative_class_weight=1.0,
+        negative_class_weight=negative_class_weight,
         unmatched_cls_target=unmatched_cls_target)
 
     self._classification_loss = classification_loss
@@ -244,6 +245,7 @@
     self._classification_loss_weight = classification_loss_weight
     self._localization_loss_weight = localization_loss_weight
     self._normalize_loss_by_num_matches = normalize_loss_by_num_matches
+    self._normalize_loc_loss_by_codesize = normalize_loc_loss_by_codesize
     self._hard_example_miner = hard_example_miner
     self._random_example_sampler = random_example_sampler
     self._parallel_iterations = 16
@@ -254,6 +256,7 @@
 
     self._anchors = None
     self._add_summaries = add_summaries
+    self._batched_prediction_tensor_names = []
 
   @property
   def anchors(self):
@@ -263,6 +266,13 @@
       raise RuntimeError('anchors should be a BoxList object, but is not.')
     return self._anchors
 
+  @property
+  def batched_prediction_tensor_names(self):
+    if not self._batched_prediction_tensor_names:
+      raise RuntimeError('Must call predict() method to get batched prediction '
+                         'tensor names.')
+    return self._batched_prediction_tensor_names
+
   def preprocess(self, inputs):
     """Feature-extractor specific preprocessing.
 
@@ -288,7 +298,7 @@
     if inputs.dtype is not tf.float32:
       raise ValueError('`preprocess` expects a tf.float32 tensor')
     with tf.name_scope('Preprocessor'):
-      # TODO: revisit whether to always use batch size as
+      # TODO(jonathanhuang): revisit whether to always use batch size as
       # the number of parallel iterations vs allow for dynamic batching.
       outputs = shape_utils.static_or_dynamic_map_fn(
           self._image_resizer_fn,
@@ -371,32 +381,20 @@
         5) anchors: 2-D float tensor of shape [num_anchors, 4] containing
           the generated anchors in normalized coordinates.
     """
-    with tf.variable_scope(None, self._extract_features_scope,
-                           [preprocessed_inputs]):
-      feature_maps = self._feature_extractor.extract_features(
+    batchnorm_updates_collections = (None if self._inplace_batchnorm_update
+                                     else tf.GraphKeys.UPDATE_OPS)
+    with slim.arg_scope([slim.batch_norm],
+                        is_training=(self._is_training and
+                                     not self._freeze_batchnorm),
+                        updates_collections=batchnorm_updates_collections):
+      with tf.variable_scope(None, self._extract_features_scope,
+                             [preprocessed_inputs]):
+        feature_maps = self._feature_extractor.extract_features(
+            preprocessed_inputs)
+      feature_map_spatial_dims = self._get_feature_map_spatial_dims(
+          feature_maps)
+      image_shape = shape_utils.combined_static_and_dynamic_shape(
           preprocessed_inputs)
-<<<<<<< HEAD
-    feature_map_spatial_dims = self._get_feature_map_spatial_dims(feature_maps)
-    image_shape = shape_utils.combined_static_and_dynamic_shape(
-        preprocessed_inputs)
-    self._anchors = self._anchor_generator.generate(
-        feature_map_spatial_dims,
-        im_height=image_shape[1],
-        im_width=image_shape[2])
-    prediction_dict = self._box_predictor.predict(
-        feature_maps, self._anchor_generator.num_anchors_per_location())
-    box_encodings = tf.squeeze(prediction_dict['box_encodings'], axis=2)
-    class_predictions_with_background = prediction_dict[
-        'class_predictions_with_background']
-    predictions_dict = {
-        'preprocessed_inputs': preprocessed_inputs,
-        'box_encodings': box_encodings,
-        'class_predictions_with_background': class_predictions_with_background,
-        'feature_maps': feature_maps,
-        'anchors': self._anchors.get()
-    }
-    return predictions_dict
-=======
       self._anchors = box_list_ops.concatenate(
           self._anchor_generator.generate(
               feature_map_spatial_dims,
@@ -420,7 +418,6 @@
       self._batched_prediction_tensor_names = [x for x in predictions_dict
                                                if x != 'anchors']
       return predictions_dict
->>>>>>> d64bcfe3
 
   def _get_feature_map_spatial_dims(self, feature_maps):
     """Return list of spatial dimensions for each feature map in a list.
@@ -558,7 +555,7 @@
            self.groundtruth_lists(fields.BoxListFields.classes),
            keypoints, weights)
       if self._add_summaries:
-        self._summarize_input(
+        self._summarize_target_assignment(
             self.groundtruth_lists(fields.BoxListFields.boxes), match_list)
 
       if self._random_example_sampler:
@@ -607,16 +604,20 @@
         normalizer = tf.maximum(tf.to_float(tf.reduce_sum(batch_reg_weights)),
                                 1.0)
 
-      with tf.name_scope('localization_loss'):
-        localization_loss = ((self._localization_loss_weight / normalizer) *
-                             localization_loss)
-      with tf.name_scope('classification_loss'):
-        classification_loss = ((self._classification_loss_weight / normalizer) *
-                               classification_loss)
+      localization_loss_normalizer = normalizer
+      if self._normalize_loc_loss_by_codesize:
+        localization_loss_normalizer *= self._box_coder.code_size
+      localization_loss = tf.multiply((self._localization_loss_weight /
+                                       localization_loss_normalizer),
+                                      localization_loss,
+                                      name='localization_loss')
+      classification_loss = tf.multiply((self._classification_loss_weight /
+                                         normalizer), classification_loss,
+                                        name='classification_loss')
 
       loss_dict = {
-          'localization_loss': localization_loss,
-          'classification_loss': classification_loss
+          str(localization_loss.op.name): localization_loss,
+          str(classification_loss.op.name): classification_loss
       }
     return loss_dict
 
@@ -695,10 +696,14 @@
     groundtruth_boxlists = [
         box_list.BoxList(boxes) for boxes in groundtruth_boxes_list
     ]
-    groundtruth_classes_with_background_list = [
-        tf.pad(one_hot_encoding, [[0, 0], [1, 0]], mode='CONSTANT')
-        for one_hot_encoding in groundtruth_classes_list
-    ]
+    if self._add_background_class:
+      groundtruth_classes_with_background_list = [
+          tf.pad(one_hot_encoding, [[0, 0], [1, 0]], mode='CONSTANT')
+          for one_hot_encoding in groundtruth_classes_list
+      ]
+    else:
+      groundtruth_classes_with_background_list = groundtruth_classes_list
+
     if groundtruth_keypoints_list is not None:
       for boxlist, keypoints in zip(
           groundtruth_boxlists, groundtruth_keypoints_list):
@@ -707,7 +712,7 @@
         self._target_assigner, self.anchors, groundtruth_boxlists,
         groundtruth_classes_with_background_list, groundtruth_weights_list)
 
-  def _summarize_input(self, groundtruth_boxes_list, match_list):
+  def _summarize_target_assignment(self, groundtruth_boxes_list, match_list):
     """Creates tensorflow summaries for the input boxes and anchors.
 
     This function creates four summaries corresponding to the average
@@ -731,14 +736,18 @@
         [match.num_unmatched_columns() for match in match_list])
     ignored_anchors_per_image = tf.stack(
         [match.num_ignored_columns() for match in match_list])
-    tf.summary.scalar('Input/AvgNumGroundtruthBoxesPerImage',
-                      tf.reduce_mean(tf.to_float(num_boxes_per_image)))
-    tf.summary.scalar('Input/AvgNumPositiveAnchorsPerImage',
-                      tf.reduce_mean(tf.to_float(pos_anchors_per_image)))
-    tf.summary.scalar('Input/AvgNumNegativeAnchorsPerImage',
-                      tf.reduce_mean(tf.to_float(neg_anchors_per_image)))
-    tf.summary.scalar('Input/AvgNumIgnoredAnchorsPerImage',
-                      tf.reduce_mean(tf.to_float(ignored_anchors_per_image)))
+    tf.summary.scalar('AvgNumGroundtruthBoxesPerImage',
+                      tf.reduce_mean(tf.to_float(num_boxes_per_image)),
+                      family='TargetAssignment')
+    tf.summary.scalar('AvgNumPositiveAnchorsPerImage',
+                      tf.reduce_mean(tf.to_float(pos_anchors_per_image)),
+                      family='TargetAssignment')
+    tf.summary.scalar('AvgNumNegativeAnchorsPerImage',
+                      tf.reduce_mean(tf.to_float(neg_anchors_per_image)),
+                      family='TargetAssignment')
+    tf.summary.scalar('AvgNumIgnoredAnchorsPerImage',
+                      tf.reduce_mean(tf.to_float(ignored_anchors_per_image)),
+                      family='TargetAssignment')
 
   def _apply_hard_mining(self, location_losses, cls_losses, prediction_dict,
                          match_list):
@@ -823,16 +832,17 @@
     return decoded_boxes, decoded_keypoints
 
   def restore_map(self,
-                  from_detection_checkpoint=True,
+                  fine_tune_checkpoint_type='detection',
                   load_all_detection_checkpoint_vars=False):
     """Returns a map of variables to load from a foreign checkpoint.
 
     See parent class for details.
 
     Args:
-      from_detection_checkpoint: whether to restore from a full detection
+      fine_tune_checkpoint_type: whether to restore from a full detection
         checkpoint (with compatible variable names) or to restore from a
         classification checkpoint for initialization prior to training.
+        Valid values: `detection`, `classification`. Default 'detection'.
       load_all_detection_checkpoint_vars: whether to load all variables (when
          `fine_tune_checkpoint_type='detection'`). If False, only variables
          within the appropriate scopes are included. Default False.
@@ -840,15 +850,22 @@
     Returns:
       A dict mapping variable names (to load from a checkpoint) to variables in
       the model graph.
-    """
+    Raises:
+      ValueError: if fine_tune_checkpoint_type is neither `classification`
+        nor `detection`.
+    """
+    if fine_tune_checkpoint_type not in ['detection', 'classification']:
+      raise ValueError('Not supported fine_tune_checkpoint_type: {}'.format(
+          fine_tune_checkpoint_type))
     variables_to_restore = {}
     for variable in tf.global_variables():
       var_name = variable.op.name
-      if from_detection_checkpoint and load_all_detection_checkpoint_vars:
+      if (fine_tune_checkpoint_type == 'detection' and
+          load_all_detection_checkpoint_vars):
         variables_to_restore[var_name] = variable
       else:
         if var_name.startswith(self._extract_features_scope):
-          if not from_detection_checkpoint:
+          if fine_tune_checkpoint_type == 'classification':
             var_name = (
                 re.split('^' + self._extract_features_scope + '/',
                          var_name)[-1])
