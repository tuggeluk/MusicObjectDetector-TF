--- conflicted
+++ resolved
@@ -42,7 +42,7 @@
     self.assertTrue(isinstance(localization_loss,
                                losses.WeightedL2LocalizationLoss))
 
-  def test_build_weighted_smooth_l1_localization_loss(self):
+  def test_build_weighted_smooth_l1_localization_loss_default_delta(self):
     losses_text_proto = """
       localization_loss {
         weighted_smooth_l1 {
@@ -58,8 +58,6 @@
     _, localization_loss, _, _, _, _ = losses_builder.build(losses_proto)
     self.assertTrue(isinstance(localization_loss,
                                losses.WeightedSmoothL1LocalizationLoss))
-<<<<<<< HEAD
-=======
     self.assertAlmostEqual(localization_loss._delta, 1.0)
 
   def test_build_weighted_smooth_l1_localization_loss_non_default_delta(self):
@@ -80,7 +78,6 @@
     self.assertTrue(isinstance(localization_loss,
                                losses.WeightedSmoothL1LocalizationLoss))
     self.assertAlmostEqual(localization_loss._delta, 0.1)
->>>>>>> d64bcfe3
 
   def test_build_weighted_iou_localization_loss(self):
     losses_text_proto = """
