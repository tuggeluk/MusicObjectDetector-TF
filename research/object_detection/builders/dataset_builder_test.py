# Copyright 2017 The TensorFlow Authors. All Rights Reserved.
#
# Licensed under the Apache License, Version 2.0 (the "License");
# you may not use this file except in compliance with the License.
# You may obtain a copy of the License at
#
#     http://www.apache.org/licenses/LICENSE-2.0
#
# Unless required by applicable law or agreed to in writing, software
# distributed under the License is distributed on an "AS IS" BASIS,
# WITHOUT WARRANTIES OR CONDITIONS OF ANY KIND, either express or implied.
# See the License for the specific language governing permissions and
# limitations under the License.
# ==============================================================================
"""Tests for dataset_builder."""

import os
import numpy as np
import tensorflow as tf

from google.protobuf import text_format

from tensorflow.core.example import example_pb2
from tensorflow.core.example import feature_pb2
from object_detection.builders import dataset_builder
from object_detection.core import standard_fields as fields
from object_detection.protos import input_reader_pb2


class DatasetBuilderTest(tf.test.TestCase):

  def create_tf_record(self, has_additional_channels=False):
    path = os.path.join(self.get_temp_dir(), 'tfrecord')
    writer = tf.python_io.TFRecordWriter(path)

    image_tensor = np.random.randint(255, size=(4, 5, 3)).astype(np.uint8)
    additional_channels_tensor = np.random.randint(
        255, size=(4, 5, 1)).astype(np.uint8)
    flat_mask = (4 * 5) * [1.0]
    with self.test_session():
      encoded_jpeg = tf.image.encode_jpeg(tf.constant(image_tensor)).eval()
      encoded_additional_channels_jpeg = tf.image.encode_jpeg(
          tf.constant(additional_channels_tensor)).eval()
    features = {
        'image/encoded':
            feature_pb2.Feature(
                bytes_list=feature_pb2.BytesList(value=[encoded_jpeg])),
        'image/format':
            feature_pb2.Feature(
                bytes_list=feature_pb2.BytesList(value=['jpeg'.encode('utf-8')])
            ),
        'image/height':
            feature_pb2.Feature(int64_list=feature_pb2.Int64List(value=[4])),
        'image/width':
            feature_pb2.Feature(int64_list=feature_pb2.Int64List(value=[5])),
        'image/object/bbox/xmin':
            feature_pb2.Feature(float_list=feature_pb2.FloatList(value=[0.0])),
        'image/object/bbox/xmax':
            feature_pb2.Feature(float_list=feature_pb2.FloatList(value=[1.0])),
        'image/object/bbox/ymin':
            feature_pb2.Feature(float_list=feature_pb2.FloatList(value=[0.0])),
        'image/object/bbox/ymax':
            feature_pb2.Feature(float_list=feature_pb2.FloatList(value=[1.0])),
        'image/object/class/label':
            feature_pb2.Feature(int64_list=feature_pb2.Int64List(value=[2])),
        'image/object/mask':
            feature_pb2.Feature(
                float_list=feature_pb2.FloatList(value=flat_mask)),
    }
    if has_additional_channels:
      features['image/additional_channels/encoded'] = feature_pb2.Feature(
          bytes_list=feature_pb2.BytesList(
              value=[encoded_additional_channels_jpeg] * 2))
    example = example_pb2.Example(
        features=feature_pb2.Features(feature=features))
    writer.write(example.SerializeToString())
    writer.close()

    return path

  def test_build_tf_record_input_reader(self):
    tf_record_path = self.create_tf_record()

    input_reader_text_proto = """
      shuffle: false
      num_readers: 1
      tf_record_input_reader {{
        input_path: '{0}'
      }}
    """.format(tf_record_path)
    input_reader_proto = input_reader_pb2.InputReader()
    text_format.Merge(input_reader_text_proto, input_reader_proto)
<<<<<<< HEAD
    tensor_dict = dataset_util.make_initializable_iterator(
        dataset_builder.build(input_reader_proto)).get_next()
=======
    tensor_dict = dataset_builder.make_initializable_iterator(
        dataset_builder.build(input_reader_proto, batch_size=1)).get_next()
>>>>>>> d64bcfe3

    sv = tf.train.Supervisor(logdir=self.get_temp_dir())
    with sv.prepare_or_wait_for_session() as sess:
      sv.start_queue_runners(sess)
      output_dict = sess.run(tensor_dict)

    self.assertTrue(
        fields.InputDataFields.groundtruth_instance_masks not in output_dict)
    self.assertEquals((4, 5, 3),
                      output_dict[fields.InputDataFields.image].shape)
    self.assertEquals([2],
                      output_dict[fields.InputDataFields.groundtruth_classes])
    self.assertEquals(
        (1, 4), output_dict[fields.InputDataFields.groundtruth_boxes].shape)
    self.assertAllEqual(
        [0.0, 0.0, 1.0, 1.0],
        output_dict[fields.InputDataFields.groundtruth_boxes][0])

  def test_build_tf_record_input_reader_and_load_instance_masks(self):
    tf_record_path = self.create_tf_record()

    input_reader_text_proto = """
      shuffle: false
      num_readers: 1
      load_instance_masks: true
      tf_record_input_reader {{
        input_path: '{0}'
      }}
    """.format(tf_record_path)
    input_reader_proto = input_reader_pb2.InputReader()
    text_format.Merge(input_reader_text_proto, input_reader_proto)
<<<<<<< HEAD
    tensor_dict = dataset_util.make_initializable_iterator(
        dataset_builder.build(input_reader_proto)).get_next()
=======
    tensor_dict = dataset_builder.make_initializable_iterator(
        dataset_builder.build(input_reader_proto, batch_size=1)).get_next()
>>>>>>> d64bcfe3

    sv = tf.train.Supervisor(logdir=self.get_temp_dir())
    with sv.prepare_or_wait_for_session() as sess:
      sv.start_queue_runners(sess)
      output_dict = sess.run(tensor_dict)
    self.assertAllEqual(
        (1, 4, 5),
        output_dict[fields.InputDataFields.groundtruth_instance_masks].shape)

  def test_build_tf_record_input_reader_with_batch_size_two(self):
    tf_record_path = self.create_tf_record()

    input_reader_text_proto = """
      shuffle: false
      num_readers: 1
      tf_record_input_reader {{
        input_path: '{0}'
      }}
    """.format(tf_record_path)
    input_reader_proto = input_reader_pb2.InputReader()
    text_format.Merge(input_reader_text_proto, input_reader_proto)

    def one_hot_class_encoding_fn(tensor_dict):
      tensor_dict[fields.InputDataFields.groundtruth_classes] = tf.one_hot(
          tensor_dict[fields.InputDataFields.groundtruth_classes] - 1, depth=3)
      return tensor_dict

    tensor_dict = dataset_builder.make_initializable_iterator(
        dataset_builder.build(
            input_reader_proto,
            transform_input_data_fn=one_hot_class_encoding_fn,
            batch_size=2)).get_next()

    sv = tf.train.Supervisor(logdir=self.get_temp_dir())
    with sv.prepare_or_wait_for_session() as sess:
      sv.start_queue_runners(sess)
      output_dict = sess.run(tensor_dict)

    self.assertAllEqual([2, 4, 5, 3],
                        output_dict[fields.InputDataFields.image].shape)
    self.assertAllEqual([2, 1, 3],
                        output_dict[fields.InputDataFields.groundtruth_classes].
                        shape)
    self.assertAllEqual([2, 1, 4],
                        output_dict[fields.InputDataFields.groundtruth_boxes].
                        shape)
    self.assertAllEqual(
        [[[0.0, 0.0, 1.0, 1.0]],
         [[0.0, 0.0, 1.0, 1.0]]],
        output_dict[fields.InputDataFields.groundtruth_boxes])

  def test_build_tf_record_input_reader_with_batch_size_two_and_masks(self):
    tf_record_path = self.create_tf_record()

    input_reader_text_proto = """
      shuffle: false
      num_readers: 1
      load_instance_masks: true
      tf_record_input_reader {{
        input_path: '{0}'
      }}
    """.format(tf_record_path)
    input_reader_proto = input_reader_pb2.InputReader()
    text_format.Merge(input_reader_text_proto, input_reader_proto)

    def one_hot_class_encoding_fn(tensor_dict):
      tensor_dict[fields.InputDataFields.groundtruth_classes] = tf.one_hot(
          tensor_dict[fields.InputDataFields.groundtruth_classes] - 1, depth=3)
      return tensor_dict

    tensor_dict = dataset_builder.make_initializable_iterator(
        dataset_builder.build(
            input_reader_proto,
            transform_input_data_fn=one_hot_class_encoding_fn,
            batch_size=2)).get_next()

    sv = tf.train.Supervisor(logdir=self.get_temp_dir())
    with sv.prepare_or_wait_for_session() as sess:
      sv.start_queue_runners(sess)
      output_dict = sess.run(tensor_dict)

    self.assertAllEqual(
        [2, 1, 4, 5],
        output_dict[fields.InputDataFields.groundtruth_instance_masks].shape)

  def test_raises_error_with_no_input_paths(self):
    input_reader_text_proto = """
      shuffle: false
      num_readers: 1
      load_instance_masks: true
    """
    input_reader_proto = input_reader_pb2.InputReader()
    text_format.Merge(input_reader_text_proto, input_reader_proto)
    with self.assertRaises(ValueError):
      dataset_builder.build(input_reader_proto, batch_size=1)


class ReadDatasetTest(tf.test.TestCase):

  def setUp(self):
    self._path_template = os.path.join(self.get_temp_dir(), 'examples_%s.txt')

    for i in range(5):
      path = self._path_template % i
      with tf.gfile.Open(path, 'wb') as f:
        f.write('\n'.join([str(i + 1), str((i + 1) * 10)]))

    self._shuffle_path_template = os.path.join(self.get_temp_dir(),
                                               'shuffle_%s.txt')
    for i in range(2):
      path = self._shuffle_path_template % i
      with tf.gfile.Open(path, 'wb') as f:
        f.write('\n'.join([str(i)] * 5))

  def _get_dataset_next(self, files, config, batch_size):
    def decode_func(value):
      return [tf.string_to_number(value, out_type=tf.int32)]

    dataset = dataset_builder.read_dataset(
        tf.data.TextLineDataset, files, config)
    dataset = dataset.map(decode_func)
    dataset = dataset.batch(batch_size)
    return dataset.make_one_shot_iterator().get_next()

  def test_make_initializable_iterator_with_hashTable(self):
    keys = [1, 0, -1]
    dataset = tf.data.Dataset.from_tensor_slices([[1, 2, -1, 5]])
    table = tf.contrib.lookup.HashTable(
        initializer=tf.contrib.lookup.KeyValueTensorInitializer(
            keys=keys,
            values=list(reversed(keys))),
        default_value=100)
    dataset = dataset.map(table.lookup)
    data = dataset_builder.make_initializable_iterator(dataset).get_next()
    init = tf.tables_initializer()

    with self.test_session() as sess:
      sess.run(init)
      self.assertAllEqual(sess.run(data), [-1, 100, 1, 100])

  def test_read_dataset(self):
    config = input_reader_pb2.InputReader()
    config.num_readers = 1
    config.shuffle = False

    data = self._get_dataset_next([self._path_template % '*'], config,
                                  batch_size=20)
    with self.test_session() as sess:
      self.assertAllEqual(sess.run(data),
                          [[1, 10, 2, 20, 3, 30, 4, 40, 5, 50, 1, 10, 2, 20, 3,
                            30, 4, 40, 5, 50]])

  def test_reduce_num_reader(self):
    config = input_reader_pb2.InputReader()
    config.num_readers = 10
    config.shuffle = False

    data = self._get_dataset_next([self._path_template % '*'], config,
                                  batch_size=20)
    with self.test_session() as sess:
      self.assertAllEqual(sess.run(data),
                          [[1, 10, 2, 20, 3, 30, 4, 40, 5, 50, 1, 10, 2, 20, 3,
                            30, 4, 40, 5, 50]])

  def test_enable_shuffle(self):
    config = input_reader_pb2.InputReader()
    config.num_readers = 1
    config.shuffle = True

    tf.set_random_seed(1)  # Set graph level seed.
    data = self._get_dataset_next(
        [self._shuffle_path_template % '*'], config, batch_size=10)
    expected_non_shuffle_output = [0, 0, 0, 0, 0, 1, 1, 1, 1, 1]

    with self.test_session() as sess:
      self.assertTrue(
          np.any(np.not_equal(sess.run(data), expected_non_shuffle_output)))

  def test_disable_shuffle_(self):
    config = input_reader_pb2.InputReader()
    config.num_readers = 1
    config.shuffle = False

    data = self._get_dataset_next(
        [self._shuffle_path_template % '*'], config, batch_size=10)
    expected_non_shuffle_output = [0, 0, 0, 0, 0, 1, 1, 1, 1, 1]

    with self.test_session() as sess:
      self.assertAllEqual(sess.run(data), [expected_non_shuffle_output])

  def test_read_dataset_single_epoch(self):
    config = input_reader_pb2.InputReader()
    config.num_epochs = 1
    config.num_readers = 1
    config.shuffle = False

    data = self._get_dataset_next([self._path_template % '0'], config,
                                  batch_size=30)
    with self.test_session() as sess:
      # First batch will retrieve as much as it can, second batch will fail.
      self.assertAllEqual(sess.run(data), [[1, 10]])
      self.assertRaises(tf.errors.OutOfRangeError, sess.run, data)


if __name__ == '__main__':
  tf.test.main()<|MERGE_RESOLUTION|>--- conflicted
+++ resolved
@@ -90,13 +90,8 @@
     """.format(tf_record_path)
     input_reader_proto = input_reader_pb2.InputReader()
     text_format.Merge(input_reader_text_proto, input_reader_proto)
-<<<<<<< HEAD
-    tensor_dict = dataset_util.make_initializable_iterator(
-        dataset_builder.build(input_reader_proto)).get_next()
-=======
     tensor_dict = dataset_builder.make_initializable_iterator(
         dataset_builder.build(input_reader_proto, batch_size=1)).get_next()
->>>>>>> d64bcfe3
 
     sv = tf.train.Supervisor(logdir=self.get_temp_dir())
     with sv.prepare_or_wait_for_session() as sess:
@@ -105,15 +100,15 @@
 
     self.assertTrue(
         fields.InputDataFields.groundtruth_instance_masks not in output_dict)
-    self.assertEquals((4, 5, 3),
+    self.assertEquals((1, 4, 5, 3),
                       output_dict[fields.InputDataFields.image].shape)
-    self.assertEquals([2],
-                      output_dict[fields.InputDataFields.groundtruth_classes])
+    self.assertAllEqual([[2]],
+                        output_dict[fields.InputDataFields.groundtruth_classes])
     self.assertEquals(
-        (1, 4), output_dict[fields.InputDataFields.groundtruth_boxes].shape)
+        (1, 1, 4), output_dict[fields.InputDataFields.groundtruth_boxes].shape)
     self.assertAllEqual(
         [0.0, 0.0, 1.0, 1.0],
-        output_dict[fields.InputDataFields.groundtruth_boxes][0])
+        output_dict[fields.InputDataFields.groundtruth_boxes][0][0])
 
   def test_build_tf_record_input_reader_and_load_instance_masks(self):
     tf_record_path = self.create_tf_record()
@@ -128,20 +123,15 @@
     """.format(tf_record_path)
     input_reader_proto = input_reader_pb2.InputReader()
     text_format.Merge(input_reader_text_proto, input_reader_proto)
-<<<<<<< HEAD
-    tensor_dict = dataset_util.make_initializable_iterator(
-        dataset_builder.build(input_reader_proto)).get_next()
-=======
     tensor_dict = dataset_builder.make_initializable_iterator(
         dataset_builder.build(input_reader_proto, batch_size=1)).get_next()
->>>>>>> d64bcfe3
 
     sv = tf.train.Supervisor(logdir=self.get_temp_dir())
     with sv.prepare_or_wait_for_session() as sess:
       sv.start_queue_runners(sess)
       output_dict = sess.run(tensor_dict)
     self.assertAllEqual(
-        (1, 4, 5),
+        (1, 1, 4, 5),
         output_dict[fields.InputDataFields.groundtruth_instance_masks].shape)
 
   def test_build_tf_record_input_reader_with_batch_size_two(self):
