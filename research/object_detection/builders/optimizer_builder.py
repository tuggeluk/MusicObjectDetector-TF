--- conflicted
+++ resolved
@@ -85,7 +85,8 @@
   learning_rate_type = learning_rate_config.WhichOneof('learning_rate')
   if learning_rate_type == 'constant_learning_rate':
     config = learning_rate_config.constant_learning_rate
-    learning_rate = tf.constant(config.learning_rate, dtype=tf.float32)
+    learning_rate = tf.constant(config.learning_rate, dtype=tf.float32,
+                                name='learning_rate')
 
   if learning_rate_type == 'exponential_decay_learning_rate':
     config = learning_rate_config.exponential_decay_learning_rate
@@ -94,12 +95,9 @@
         config.initial_learning_rate,
         config.decay_steps,
         config.decay_factor,
-<<<<<<< HEAD
-=======
         burnin_learning_rate=config.burnin_learning_rate,
         burnin_steps=config.burnin_steps,
         min_learning_rate=config.min_learning_rate,
->>>>>>> d64bcfe3
         staircase=config.staircase)
 
   if learning_rate_type == 'manual_step_learning_rate':
@@ -111,7 +109,7 @@
     learning_rate_sequence += [x.learning_rate for x in config.schedule]
     learning_rate = learning_schedules.manual_stepping(
         tf.train.get_or_create_global_step(), learning_rate_step_boundaries,
-        learning_rate_sequence)
+        learning_rate_sequence, config.warmup)
 
   if learning_rate_type == 'cosine_decay_learning_rate':
     config = learning_rate_config.cosine_decay_learning_rate
@@ -120,7 +118,8 @@
         config.learning_rate_base,
         config.total_steps,
         config.warmup_learning_rate,
-        config.warmup_steps)
+        config.warmup_steps,
+        config.hold_base_rate_steps)
 
   if learning_rate is None:
     raise ValueError('Learning_rate %s not supported.' % learning_rate_type)
