# Copyright 2017 The TensorFlow Authors. All Rights Reserved.
#
# Licensed under the Apache License, Version 2.0 (the "License");
# you may not use this file except in compliance with the License.
# You may obtain a copy of the License at
#
#     http://www.apache.org/licenses/LICENSE-2.0
#
# Unless required by applicable law or agreed to in writing, software
# distributed under the License is distributed on an "AS IS" BASIS,
# WITHOUT WARRANTIES OR CONDITIONS OF ANY KIND, either express or implied.
# See the License for the specific language governing permissions and
# limitations under the License.
# ==============================================================================

"""A function to build a DetectionModel from configuration."""
from object_detection.builders import anchor_generator_builder
from object_detection.builders import box_coder_builder
from object_detection.builders import box_predictor_builder
from object_detection.builders import hyperparams_builder
from object_detection.builders import image_resizer_builder
from object_detection.builders import losses_builder
from object_detection.builders import matcher_builder
from object_detection.builders import post_processing_builder
from object_detection.builders import region_similarity_calculator_builder as sim_calc
from object_detection.core import box_predictor
from object_detection.meta_architectures import faster_rcnn_meta_arch
from object_detection.meta_architectures import rfcn_meta_arch
from object_detection.meta_architectures import ssd_meta_arch
from object_detection.models import faster_rcnn_inception_resnet_v2_feature_extractor as frcnn_inc_res
from object_detection.models import faster_rcnn_inception_v2_feature_extractor as frcnn_inc_v2
from object_detection.models import faster_rcnn_nas_feature_extractor as frcnn_nas
from object_detection.models import faster_rcnn_resnet_v1_feature_extractor as frcnn_resnet_v1
from object_detection.models import ssd_resnet_v1_fpn_feature_extractor as ssd_resnet_v1_fpn
from object_detection.models import ssd_resnet_v1_ppn_feature_extractor as ssd_resnet_v1_ppn
from object_detection.models.embedded_ssd_mobilenet_v1_feature_extractor import EmbeddedSSDMobileNetV1FeatureExtractor
from object_detection.models.ssd_inception_v2_feature_extractor import SSDInceptionV2FeatureExtractor
from object_detection.models.ssd_inception_v3_feature_extractor import SSDInceptionV3FeatureExtractor
from object_detection.models.ssd_mobilenet_v1_feature_extractor import SSDMobileNetV1FeatureExtractor
<<<<<<< HEAD
=======
from object_detection.models.ssd_mobilenet_v1_fpn_feature_extractor import SSDMobileNetV1FpnFeatureExtractor
from object_detection.models.ssd_mobilenet_v1_ppn_feature_extractor import SSDMobileNetV1PpnFeatureExtractor
from object_detection.models.ssd_mobilenet_v2_feature_extractor import SSDMobileNetV2FeatureExtractor
>>>>>>> d64bcfe3
from object_detection.protos import model_pb2

# A map of names to SSD feature extractors.
SSD_FEATURE_EXTRACTOR_CLASS_MAP = {
    'ssd_inception_v2': SSDInceptionV2FeatureExtractor,
    'ssd_inception_v3': SSDInceptionV3FeatureExtractor,
    'ssd_mobilenet_v1': SSDMobileNetV1FeatureExtractor,
<<<<<<< HEAD
=======
    'ssd_mobilenet_v1_fpn': SSDMobileNetV1FpnFeatureExtractor,
    'ssd_mobilenet_v1_ppn': SSDMobileNetV1PpnFeatureExtractor,
    'ssd_mobilenet_v2': SSDMobileNetV2FeatureExtractor,
>>>>>>> d64bcfe3
    'ssd_resnet50_v1_fpn': ssd_resnet_v1_fpn.SSDResnet50V1FpnFeatureExtractor,
    'ssd_resnet101_v1_fpn': ssd_resnet_v1_fpn.SSDResnet101V1FpnFeatureExtractor,
    'ssd_resnet152_v1_fpn': ssd_resnet_v1_fpn.SSDResnet152V1FpnFeatureExtractor,
    'ssd_resnet50_v1_ppn': ssd_resnet_v1_ppn.SSDResnet50V1PpnFeatureExtractor,
    'ssd_resnet101_v1_ppn':
        ssd_resnet_v1_ppn.SSDResnet101V1PpnFeatureExtractor,
    'ssd_resnet152_v1_ppn':
        ssd_resnet_v1_ppn.SSDResnet152V1PpnFeatureExtractor,
    'embedded_ssd_mobilenet_v1': EmbeddedSSDMobileNetV1FeatureExtractor,
}

# A map of names to Faster R-CNN feature extractors.
FASTER_RCNN_FEATURE_EXTRACTOR_CLASS_MAP = {
    'faster_rcnn_nas':
    frcnn_nas.FasterRCNNNASFeatureExtractor,
    'faster_rcnn_inception_resnet_v2':
    frcnn_inc_res.FasterRCNNInceptionResnetV2FeatureExtractor,
    'faster_rcnn_inception_v2':
    frcnn_inc_v2.FasterRCNNInceptionV2FeatureExtractor,
    'faster_rcnn_resnet50':
    frcnn_resnet_v1.FasterRCNNResnet50FeatureExtractor,
    'faster_rcnn_resnet101':
    frcnn_resnet_v1.FasterRCNNResnet101FeatureExtractor,
    'faster_rcnn_resnet152':
    frcnn_resnet_v1.FasterRCNNResnet152FeatureExtractor,
}


def build(model_config, is_training, add_summaries=True):
  """Builds a DetectionModel based on the model config.

  Args:
    model_config: A model.proto object containing the config for the desired
      DetectionModel.
    is_training: True if this model is being built for training purposes.
    add_summaries: Whether to add tensorflow summaries in the model graph.

  Returns:
    DetectionModel based on the config.

  Raises:
    ValueError: On invalid meta architecture or model.
  """
  if not isinstance(model_config, model_pb2.DetectionModel):
    raise ValueError('model_config not of type model_pb2.DetectionModel.')
  meta_architecture = model_config.WhichOneof('model')
  if meta_architecture == 'ssd':
    return _build_ssd_model(model_config.ssd, is_training, add_summaries)
  if meta_architecture == 'faster_rcnn':
    return _build_faster_rcnn_model(model_config.faster_rcnn, is_training,
                                    add_summaries)
  raise ValueError('Unknown meta architecture: {}'.format(meta_architecture))


def _build_ssd_feature_extractor(feature_extractor_config, is_training,
                                 reuse_weights=None):
  """Builds a ssd_meta_arch.SSDFeatureExtractor based on config.

  Args:
    feature_extractor_config: A SSDFeatureExtractor proto config from ssd.proto.
    is_training: True if this feature extractor is being built for training.
    reuse_weights: if the feature extractor should reuse weights.

  Returns:
    ssd_meta_arch.SSDFeatureExtractor based on config.

  Raises:
    ValueError: On invalid feature extractor type.
  """
  feature_type = feature_extractor_config.type
  depth_multiplier = feature_extractor_config.depth_multiplier
  min_depth = feature_extractor_config.min_depth
  pad_to_multiple = feature_extractor_config.pad_to_multiple
  batch_norm_trainable = feature_extractor_config.batch_norm_trainable
  use_explicit_padding = feature_extractor_config.use_explicit_padding
  use_depthwise = feature_extractor_config.use_depthwise
  conv_hyperparams = hyperparams_builder.build(
      feature_extractor_config.conv_hyperparams, is_training)

  if feature_type not in SSD_FEATURE_EXTRACTOR_CLASS_MAP:
    raise ValueError('Unknown ssd feature_extractor: {}'.format(feature_type))

  feature_extractor_class = SSD_FEATURE_EXTRACTOR_CLASS_MAP[feature_type]
  return feature_extractor_class(is_training, depth_multiplier, min_depth,
                                 pad_to_multiple, conv_hyperparams,
                                 batch_norm_trainable, reuse_weights,
                                 use_explicit_padding, use_depthwise)


def _build_ssd_model(ssd_config, is_training, add_summaries):
  """Builds an SSD detection model based on the model config.

  Args:
    ssd_config: A ssd.proto object containing the config for the desired
      SSDMetaArch.
    is_training: True if this model is being built for training purposes.
    add_summaries: Whether to add tf summaries in the model.

  Returns:
    SSDMetaArch based on the config.
  Raises:
    ValueError: If ssd_config.type is not recognized (i.e. not registered in
      model_class_map).
  """
  num_classes = ssd_config.num_classes

  # Feature extractor
  feature_extractor = _build_ssd_feature_extractor(ssd_config.feature_extractor,
                                                   is_training)

  box_coder = box_coder_builder.build(ssd_config.box_coder)
  matcher = matcher_builder.build(ssd_config.matcher)
  region_similarity_calculator = sim_calc.build(
      ssd_config.similarity_calculator)
  encode_background_as_zeros = ssd_config.encode_background_as_zeros
  ssd_box_predictor = box_predictor_builder.build(hyperparams_builder.build,
                                                  ssd_config.box_predictor,
                                                  is_training, num_classes)
  anchor_generator = anchor_generator_builder.build(
      ssd_config.anchor_generator)
  image_resizer_fn = image_resizer_builder.build(ssd_config.image_resizer)
  non_max_suppression_fn, score_conversion_fn = post_processing_builder.build(
      ssd_config.post_processing)
  (classification_loss, localization_loss, classification_weight,
   localization_weight, hard_example_miner,
   random_example_sampler) = losses_builder.build(ssd_config.loss)
  normalize_loss_by_num_matches = ssd_config.normalize_loss_by_num_matches

  return ssd_meta_arch.SSDMetaArch(
      is_training,
      anchor_generator,
      ssd_box_predictor,
      box_coder,
      feature_extractor,
      matcher,
      region_similarity_calculator,
      encode_background_as_zeros,
      image_resizer_fn,
      non_max_suppression_fn,
      score_conversion_fn,
      classification_loss,
      localization_loss,
      classification_weight,
      localization_weight,
      normalize_loss_by_num_matches,
      hard_example_miner,
<<<<<<< HEAD
      add_summaries=add_summaries)
=======
      add_summaries=add_summaries,
      normalize_loc_loss_by_codesize=normalize_loc_loss_by_codesize,
      freeze_batchnorm=ssd_config.freeze_batchnorm,
      inplace_batchnorm_update=ssd_config.inplace_batchnorm_update,
      add_background_class=add_background_class,
      random_example_sampler=random_example_sampler)
>>>>>>> d64bcfe3


def _build_faster_rcnn_feature_extractor(
    feature_extractor_config, is_training, reuse_weights=None):
  """Builds a faster_rcnn_meta_arch.FasterRCNNFeatureExtractor based on config.

  Args:
    feature_extractor_config: A FasterRcnnFeatureExtractor proto config from
      faster_rcnn.proto.
    is_training: True if this feature extractor is being built for training.
    reuse_weights: if the feature extractor should reuse weights.

  Returns:
    faster_rcnn_meta_arch.FasterRCNNFeatureExtractor based on config.

  Raises:
    ValueError: On invalid feature extractor type.
  """
  feature_type = feature_extractor_config.type
  first_stage_features_stride = (
      feature_extractor_config.first_stage_features_stride)
  batch_norm_trainable = feature_extractor_config.batch_norm_trainable

  if feature_type not in FASTER_RCNN_FEATURE_EXTRACTOR_CLASS_MAP:
    raise ValueError('Unknown Faster R-CNN feature_extractor: {}'.format(
        feature_type))
  feature_extractor_class = FASTER_RCNN_FEATURE_EXTRACTOR_CLASS_MAP[
      feature_type]
  return feature_extractor_class(
      is_training, first_stage_features_stride,
      batch_norm_trainable, reuse_weights)


def _build_faster_rcnn_model(frcnn_config, is_training, add_summaries):
  """Builds a Faster R-CNN or R-FCN detection model based on the model config.

  Builds R-FCN model if the second_stage_box_predictor in the config is of type
  `rfcn_box_predictor` else builds a Faster R-CNN model.

  Args:
    frcnn_config: A faster_rcnn.proto object containing the config for the
      desired FasterRCNNMetaArch or RFCNMetaArch.
    is_training: True if this model is being built for training purposes.
    add_summaries: Whether to add tf summaries in the model.

  Returns:
    FasterRCNNMetaArch based on the config.
  Raises:
    ValueError: If frcnn_config.type is not recognized (i.e. not registered in
      model_class_map).
  """
  num_classes = frcnn_config.num_classes
  image_resizer_fn = image_resizer_builder.build(frcnn_config.image_resizer)

  feature_extractor = _build_faster_rcnn_feature_extractor(
      frcnn_config.feature_extractor, is_training)

  number_of_stages = frcnn_config.number_of_stages
  first_stage_anchor_generator = anchor_generator_builder.build(
      frcnn_config.first_stage_anchor_generator)

  first_stage_atrous_rate = frcnn_config.first_stage_atrous_rate
  first_stage_box_predictor_arg_scope = hyperparams_builder.build(
      frcnn_config.first_stage_box_predictor_conv_hyperparams, is_training)
  first_stage_box_predictor_kernel_size = (
      frcnn_config.first_stage_box_predictor_kernel_size)
  first_stage_box_predictor_depth = frcnn_config.first_stage_box_predictor_depth
  first_stage_minibatch_size = frcnn_config.first_stage_minibatch_size
  first_stage_positive_balance_fraction = (
      frcnn_config.first_stage_positive_balance_fraction)
  first_stage_nms_score_threshold = frcnn_config.first_stage_nms_score_threshold
  first_stage_nms_iou_threshold = frcnn_config.first_stage_nms_iou_threshold
  first_stage_max_proposals = frcnn_config.first_stage_max_proposals
  first_stage_loc_loss_weight = (
      frcnn_config.first_stage_localization_loss_weight)
  first_stage_obj_loss_weight = frcnn_config.first_stage_objectness_loss_weight

  initial_crop_size = frcnn_config.initial_crop_size
  maxpool_kernel_size = frcnn_config.maxpool_kernel_size
  maxpool_stride = frcnn_config.maxpool_stride

  second_stage_box_predictor = box_predictor_builder.build(
      hyperparams_builder.build,
      frcnn_config.second_stage_box_predictor,
      is_training=is_training,
      num_classes=num_classes)
  second_stage_batch_size = frcnn_config.second_stage_batch_size
  second_stage_balance_fraction = frcnn_config.second_stage_balance_fraction
  (second_stage_non_max_suppression_fn, second_stage_score_conversion_fn
  ) = post_processing_builder.build(frcnn_config.second_stage_post_processing)
  second_stage_localization_loss_weight = (
      frcnn_config.second_stage_localization_loss_weight)
  second_stage_classification_loss = (
      losses_builder.build_faster_rcnn_classification_loss(
          frcnn_config.second_stage_classification_loss))
  second_stage_classification_loss_weight = (
      frcnn_config.second_stage_classification_loss_weight)
  second_stage_mask_prediction_loss_weight = (
      frcnn_config.second_stage_mask_prediction_loss_weight)

  hard_example_miner = None
  if frcnn_config.HasField('hard_example_miner'):
    hard_example_miner = losses_builder.build_hard_example_miner(
        frcnn_config.hard_example_miner,
        second_stage_classification_loss_weight,
        second_stage_localization_loss_weight)

  use_matmul_crop_and_resize = (frcnn_config.use_matmul_crop_and_resize)

  common_kwargs = {
      'is_training': is_training,
      'num_classes': num_classes,
      'image_resizer_fn': image_resizer_fn,
      'feature_extractor': feature_extractor,
      'number_of_stages': number_of_stages,
      'first_stage_anchor_generator': first_stage_anchor_generator,
      'first_stage_atrous_rate': first_stage_atrous_rate,
      'first_stage_box_predictor_arg_scope':
      first_stage_box_predictor_arg_scope,
      'first_stage_box_predictor_kernel_size':
      first_stage_box_predictor_kernel_size,
      'first_stage_box_predictor_depth': first_stage_box_predictor_depth,
      'first_stage_minibatch_size': first_stage_minibatch_size,
      'first_stage_positive_balance_fraction':
      first_stage_positive_balance_fraction,
      'first_stage_nms_score_threshold': first_stage_nms_score_threshold,
      'first_stage_nms_iou_threshold': first_stage_nms_iou_threshold,
      'first_stage_max_proposals': first_stage_max_proposals,
      'first_stage_localization_loss_weight': first_stage_loc_loss_weight,
      'first_stage_objectness_loss_weight': first_stage_obj_loss_weight,
      'second_stage_batch_size': second_stage_batch_size,
      'second_stage_balance_fraction': second_stage_balance_fraction,
      'second_stage_non_max_suppression_fn':
      second_stage_non_max_suppression_fn,
      'second_stage_score_conversion_fn': second_stage_score_conversion_fn,
      'second_stage_localization_loss_weight':
      second_stage_localization_loss_weight,
      'second_stage_classification_loss':
      second_stage_classification_loss,
      'second_stage_classification_loss_weight':
      second_stage_classification_loss_weight,
      'hard_example_miner': hard_example_miner,
      'add_summaries': add_summaries,
      'use_matmul_crop_and_resize': use_matmul_crop_and_resize
  }

  if isinstance(second_stage_box_predictor, box_predictor.RfcnBoxPredictor):
    return rfcn_meta_arch.RFCNMetaArch(
        second_stage_rfcn_box_predictor=second_stage_box_predictor,
        **common_kwargs)
  else:
    return faster_rcnn_meta_arch.FasterRCNNMetaArch(
        initial_crop_size=initial_crop_size,
        maxpool_kernel_size=maxpool_kernel_size,
        maxpool_stride=maxpool_stride,
        second_stage_mask_rcnn_box_predictor=second_stage_box_predictor,
        second_stage_mask_prediction_loss_weight=(
            second_stage_mask_prediction_loss_weight),
        **common_kwargs)<|MERGE_RESOLUTION|>--- conflicted
+++ resolved
@@ -30,6 +30,7 @@
 from object_detection.models import faster_rcnn_inception_resnet_v2_feature_extractor as frcnn_inc_res
 from object_detection.models import faster_rcnn_inception_v2_feature_extractor as frcnn_inc_v2
 from object_detection.models import faster_rcnn_nas_feature_extractor as frcnn_nas
+from object_detection.models import faster_rcnn_pnas_feature_extractor as frcnn_pnas
 from object_detection.models import faster_rcnn_resnet_v1_feature_extractor as frcnn_resnet_v1
 from object_detection.models import ssd_resnet_v1_fpn_feature_extractor as ssd_resnet_v1_fpn
 from object_detection.models import ssd_resnet_v1_ppn_feature_extractor as ssd_resnet_v1_ppn
@@ -37,12 +38,9 @@
 from object_detection.models.ssd_inception_v2_feature_extractor import SSDInceptionV2FeatureExtractor
 from object_detection.models.ssd_inception_v3_feature_extractor import SSDInceptionV3FeatureExtractor
 from object_detection.models.ssd_mobilenet_v1_feature_extractor import SSDMobileNetV1FeatureExtractor
-<<<<<<< HEAD
-=======
 from object_detection.models.ssd_mobilenet_v1_fpn_feature_extractor import SSDMobileNetV1FpnFeatureExtractor
 from object_detection.models.ssd_mobilenet_v1_ppn_feature_extractor import SSDMobileNetV1PpnFeatureExtractor
 from object_detection.models.ssd_mobilenet_v2_feature_extractor import SSDMobileNetV2FeatureExtractor
->>>>>>> d64bcfe3
 from object_detection.protos import model_pb2
 
 # A map of names to SSD feature extractors.
@@ -50,12 +48,9 @@
     'ssd_inception_v2': SSDInceptionV2FeatureExtractor,
     'ssd_inception_v3': SSDInceptionV3FeatureExtractor,
     'ssd_mobilenet_v1': SSDMobileNetV1FeatureExtractor,
-<<<<<<< HEAD
-=======
     'ssd_mobilenet_v1_fpn': SSDMobileNetV1FpnFeatureExtractor,
     'ssd_mobilenet_v1_ppn': SSDMobileNetV1PpnFeatureExtractor,
     'ssd_mobilenet_v2': SSDMobileNetV2FeatureExtractor,
->>>>>>> d64bcfe3
     'ssd_resnet50_v1_fpn': ssd_resnet_v1_fpn.SSDResnet50V1FpnFeatureExtractor,
     'ssd_resnet101_v1_fpn': ssd_resnet_v1_fpn.SSDResnet101V1FpnFeatureExtractor,
     'ssd_resnet152_v1_fpn': ssd_resnet_v1_fpn.SSDResnet152V1FpnFeatureExtractor,
@@ -71,6 +66,8 @@
 FASTER_RCNN_FEATURE_EXTRACTOR_CLASS_MAP = {
     'faster_rcnn_nas':
     frcnn_nas.FasterRCNNNASFeatureExtractor,
+    'faster_rcnn_pnas':
+    frcnn_pnas.FasterRCNNPNASFeatureExtractor,
     'faster_rcnn_inception_resnet_v2':
     frcnn_inc_res.FasterRCNNInceptionResnetV2FeatureExtractor,
     'faster_rcnn_inception_v2':
@@ -84,7 +81,8 @@
 }
 
 
-def build(model_config, is_training, add_summaries=True):
+def build(model_config, is_training, add_summaries=True,
+          add_background_class=True):
   """Builds a DetectionModel based on the model config.
 
   Args:
@@ -92,7 +90,10 @@
       DetectionModel.
     is_training: True if this model is being built for training purposes.
     add_summaries: Whether to add tensorflow summaries in the model graph.
-
+    add_background_class: Whether to add an implicit background class to one-hot
+      encodings of groundtruth labels. Set to false if using groundtruth labels
+      with an explicit background class or using multiclass scores instead of
+      truth in the case of distillation. Ignored in the case of faster_rcnn.
   Returns:
     DetectionModel based on the config.
 
@@ -103,7 +104,8 @@
     raise ValueError('model_config not of type model_pb2.DetectionModel.')
   meta_architecture = model_config.WhichOneof('model')
   if meta_architecture == 'ssd':
-    return _build_ssd_model(model_config.ssd, is_training, add_summaries)
+    return _build_ssd_model(model_config.ssd, is_training, add_summaries,
+                            add_background_class)
   if meta_architecture == 'faster_rcnn':
     return _build_faster_rcnn_model(model_config.faster_rcnn, is_training,
                                     add_summaries)
@@ -129,23 +131,25 @@
   depth_multiplier = feature_extractor_config.depth_multiplier
   min_depth = feature_extractor_config.min_depth
   pad_to_multiple = feature_extractor_config.pad_to_multiple
-  batch_norm_trainable = feature_extractor_config.batch_norm_trainable
   use_explicit_padding = feature_extractor_config.use_explicit_padding
   use_depthwise = feature_extractor_config.use_depthwise
   conv_hyperparams = hyperparams_builder.build(
       feature_extractor_config.conv_hyperparams, is_training)
+  override_base_feature_extractor_hyperparams = (
+      feature_extractor_config.override_base_feature_extractor_hyperparams)
 
   if feature_type not in SSD_FEATURE_EXTRACTOR_CLASS_MAP:
     raise ValueError('Unknown ssd feature_extractor: {}'.format(feature_type))
 
   feature_extractor_class = SSD_FEATURE_EXTRACTOR_CLASS_MAP[feature_type]
-  return feature_extractor_class(is_training, depth_multiplier, min_depth,
-                                 pad_to_multiple, conv_hyperparams,
-                                 batch_norm_trainable, reuse_weights,
-                                 use_explicit_padding, use_depthwise)
-
-
-def _build_ssd_model(ssd_config, is_training, add_summaries):
+  return feature_extractor_class(
+      is_training, depth_multiplier, min_depth, pad_to_multiple,
+      conv_hyperparams, reuse_weights, use_explicit_padding, use_depthwise,
+      override_base_feature_extractor_hyperparams)
+
+
+def _build_ssd_model(ssd_config, is_training, add_summaries,
+                     add_background_class=True):
   """Builds an SSD detection model based on the model config.
 
   Args:
@@ -153,9 +157,13 @@
       SSDMetaArch.
     is_training: True if this model is being built for training purposes.
     add_summaries: Whether to add tf summaries in the model.
-
+    add_background_class: Whether to add an implicit background class to one-hot
+      encodings of groundtruth labels. Set to false if using groundtruth labels
+      with an explicit background class or using multiclass scores instead of
+      truth in the case of distillation.
   Returns:
     SSDMetaArch based on the config.
+
   Raises:
     ValueError: If ssd_config.type is not recognized (i.e. not registered in
       model_class_map).
@@ -163,14 +171,16 @@
   num_classes = ssd_config.num_classes
 
   # Feature extractor
-  feature_extractor = _build_ssd_feature_extractor(ssd_config.feature_extractor,
-                                                   is_training)
+  feature_extractor = _build_ssd_feature_extractor(
+      feature_extractor_config=ssd_config.feature_extractor,
+      is_training=is_training)
 
   box_coder = box_coder_builder.build(ssd_config.box_coder)
   matcher = matcher_builder.build(ssd_config.matcher)
   region_similarity_calculator = sim_calc.build(
       ssd_config.similarity_calculator)
   encode_background_as_zeros = ssd_config.encode_background_as_zeros
+  negative_class_weight = ssd_config.negative_class_weight
   ssd_box_predictor = box_predictor_builder.build(hyperparams_builder.build,
                                                   ssd_config.box_predictor,
                                                   is_training, num_classes)
@@ -183,6 +193,7 @@
    localization_weight, hard_example_miner,
    random_example_sampler) = losses_builder.build(ssd_config.loss)
   normalize_loss_by_num_matches = ssd_config.normalize_loss_by_num_matches
+  normalize_loc_loss_by_codesize = ssd_config.normalize_loc_loss_by_codesize
 
   return ssd_meta_arch.SSDMetaArch(
       is_training,
@@ -193,6 +204,7 @@
       matcher,
       region_similarity_calculator,
       encode_background_as_zeros,
+      negative_class_weight,
       image_resizer_fn,
       non_max_suppression_fn,
       score_conversion_fn,
@@ -202,20 +214,17 @@
       localization_weight,
       normalize_loss_by_num_matches,
       hard_example_miner,
-<<<<<<< HEAD
-      add_summaries=add_summaries)
-=======
       add_summaries=add_summaries,
       normalize_loc_loss_by_codesize=normalize_loc_loss_by_codesize,
       freeze_batchnorm=ssd_config.freeze_batchnorm,
       inplace_batchnorm_update=ssd_config.inplace_batchnorm_update,
       add_background_class=add_background_class,
       random_example_sampler=random_example_sampler)
->>>>>>> d64bcfe3
 
 
 def _build_faster_rcnn_feature_extractor(
-    feature_extractor_config, is_training, reuse_weights=None):
+    feature_extractor_config, is_training, reuse_weights=None,
+    inplace_batchnorm_update=False):
   """Builds a faster_rcnn_meta_arch.FasterRCNNFeatureExtractor based on config.
 
   Args:
@@ -223,6 +232,11 @@
       faster_rcnn.proto.
     is_training: True if this feature extractor is being built for training.
     reuse_weights: if the feature extractor should reuse weights.
+    inplace_batchnorm_update: Whether to update batch_norm inplace during
+      training. This is required for batch norm to work correctly on TPUs. When
+      this is false, user must add a control dependency on
+      tf.GraphKeys.UPDATE_OPS for train/loss op in order to update the batch
+      norm moving average parameters.
 
   Returns:
     faster_rcnn_meta_arch.FasterRCNNFeatureExtractor based on config.
@@ -230,6 +244,8 @@
   Raises:
     ValueError: On invalid feature extractor type.
   """
+  if inplace_batchnorm_update:
+    raise ValueError('inplace batchnorm updates not supported.')
   feature_type = feature_extractor_config.type
   first_stage_features_stride = (
       feature_extractor_config.first_stage_features_stride)
@@ -259,6 +275,7 @@
 
   Returns:
     FasterRCNNMetaArch based on the config.
+
   Raises:
     ValueError: If frcnn_config.type is not recognized (i.e. not registered in
       model_class_map).
@@ -267,14 +284,15 @@
   image_resizer_fn = image_resizer_builder.build(frcnn_config.image_resizer)
 
   feature_extractor = _build_faster_rcnn_feature_extractor(
-      frcnn_config.feature_extractor, is_training)
+      frcnn_config.feature_extractor, is_training,
+      frcnn_config.inplace_batchnorm_update)
 
   number_of_stages = frcnn_config.number_of_stages
   first_stage_anchor_generator = anchor_generator_builder.build(
       frcnn_config.first_stage_anchor_generator)
 
   first_stage_atrous_rate = frcnn_config.first_stage_atrous_rate
-  first_stage_box_predictor_arg_scope = hyperparams_builder.build(
+  first_stage_box_predictor_arg_scope_fn = hyperparams_builder.build(
       frcnn_config.first_stage_box_predictor_conv_hyperparams, is_training)
   first_stage_box_predictor_kernel_size = (
       frcnn_config.first_stage_box_predictor_kernel_size)
@@ -329,8 +347,8 @@
       'number_of_stages': number_of_stages,
       'first_stage_anchor_generator': first_stage_anchor_generator,
       'first_stage_atrous_rate': first_stage_atrous_rate,
-      'first_stage_box_predictor_arg_scope':
-      first_stage_box_predictor_arg_scope,
+      'first_stage_box_predictor_arg_scope_fn':
+      first_stage_box_predictor_arg_scope_fn,
       'first_stage_box_predictor_kernel_size':
       first_stage_box_predictor_kernel_size,
       'first_stage_box_predictor_depth': first_stage_box_predictor_depth,
