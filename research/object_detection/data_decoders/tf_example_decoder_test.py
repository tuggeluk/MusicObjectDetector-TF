--- conflicted
+++ resolved
@@ -19,8 +19,6 @@
 import numpy as np
 import tensorflow as tf
 
-<<<<<<< HEAD
-=======
 from tensorflow.core.example import example_pb2
 from tensorflow.core.example import feature_pb2
 from tensorflow.python.framework import constant_op
@@ -29,10 +27,11 @@
 from tensorflow.python.ops import array_ops
 from tensorflow.python.ops import lookup_ops
 from tensorflow.python.ops import parsing_ops
->>>>>>> d64bcfe3
 from object_detection.core import standard_fields as fields
 from object_detection.data_decoders import tf_example_decoder
 from object_detection.protos import input_reader_pb2
+
+slim_example_decoder = tf.contrib.slim.tfexample_decoder
 
 
 class TfExampleDecoderTest(tf.test.TestCase):
@@ -68,8 +67,6 @@
       return tf.train.Feature(bytes_list=tf.train.BytesList(value=value))
     return tf.train.Feature(bytes_list=tf.train.BytesList(value=[value]))
 
-<<<<<<< HEAD
-=======
   def _Int64FeatureFromList(self, ndarray):
     return feature_pb2.Feature(
         int64_list=feature_pb2.Int64List(value=ndarray.flatten().tolist()))
@@ -194,7 +191,6 @@
 
     self.assertAllClose([2, 0, 1], obtained_class_ids)
 
->>>>>>> d64bcfe3
   def testDecodeJpegImage(self):
     image_tensor = np.random.randint(256, size=(4, 5, 3)).astype(np.uint8)
     encoded_jpeg = self._EncodeImage(image_tensor)
