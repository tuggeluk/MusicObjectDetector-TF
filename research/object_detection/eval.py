# Copyright 2017 The TensorFlow Authors. All Rights Reserved.
#
# Licensed under the Apache License, Version 2.0 (the "License");
# you may not use this file except in compliance with the License.
# You may obtain a copy of the License at
#
#     http://www.apache.org/licenses/LICENSE-2.0
#
# Unless required by applicable law or agreed to in writing, software
# distributed under the License is distributed on an "AS IS" BASIS,
# WITHOUT WARRANTIES OR CONDITIONS OF ANY KIND, either express or implied.
# See the License for the specific language governing permissions and
# limitations under the License.
# ==============================================================================

r"""Evaluation executable for detection models.

This executable is used to evaluate DetectionModels. There are two ways of
configuring the eval job.

1) A single pipeline_pb2.TrainEvalPipelineConfig file maybe specified instead.
In this mode, the --eval_training_data flag may be given to force the pipeline
to evaluate on training data instead.

Example usage:
    ./eval \
        --logtostderr \
        --checkpoint_dir=path/to/checkpoint_dir \
        --eval_dir=path/to/eval_dir \
        --pipeline_config_path=pipeline_config.pbtxt

2) Three configuration files may be provided: a model_pb2.DetectionModel
configuration file to define what type of DetectionModel is being evaluated, an
input_reader_pb2.InputReader file to specify what data the model is evaluating
and an eval_pb2.EvalConfig file to configure evaluation parameters.

Example usage:
    ./eval \
        --logtostderr \
        --checkpoint_dir=path/to/checkpoint_dir \
        --eval_dir=path/to/eval_dir \
        --eval_config_path=eval_config.pbtxt \
        --model_config_path=model_config.pbtxt \
        --input_config_path=eval_input_config.pbtxt
"""
import functools
import os
import tensorflow as tf

from object_detection import evaluator
from object_detection.builders import dataset_builder
from object_detection.builders import model_builder
from object_detection.utils import config_util
from object_detection.utils import dataset_util
from object_detection.utils import label_map_util

tf.logging.set_verbosity(tf.logging.INFO)

flags = tf.app.flags
flags.DEFINE_boolean('eval_training_data', False,
                     'If training data should be evaluated for this job.')
flags.DEFINE_string('checkpoint_dir', '',
                    'Directory containing checkpoints to evaluate, typically '
                    'set to `train_dir` used in the training job.')
flags.DEFINE_string('eval_dir', '',
                    'Directory to write eval summaries to.')
flags.DEFINE_string('pipeline_config_path', '',
                    'Path to a pipeline_pb2.TrainEvalPipelineConfig config '
                    'file. If provided, other configs are ignored')
flags.DEFINE_string('eval_config_path', '',
                    'Path to an eval_pb2.EvalConfig config file.')
flags.DEFINE_string('input_config_path', '',
                    'Path to an input_reader_pb2.InputReader config file.')
flags.DEFINE_string('model_config_path', '',
                    'Path to a model_pb2.DetectionModel config file.')
flags.DEFINE_boolean('run_once', False, 'Option to only run a single pass of '
                                        'evaluation. Overrides the `max_evals` parameter in the '
                                        'provided config.')
flags.DEFINE_boolean('write_csv', False, 'True, if you want to create a CSV-summary for the precision of each class.')
FLAGS = flags.FLAGS


def main(unused_argv):
<<<<<<< HEAD
    # Uncomment the next lines on Linux to run the evaluation on the CPU
    # config = tf.ConfigProto(
    #         device_count={'GPU': 0}
    # )
    # sess = tf.Session(config=config)

    # Uncomment the next line on Windows to run the evaluation on the CPU
    # os.environ['CUDA_VISIBLE_DEVICES'] = '-1'

    # Use the following lines to restrict this process to only 30% of the GPU VRAM
    # gpu_options = tf.GPUOptions(per_process_gpu_memory_fraction=0.3)
    # sess = tf.Session(config=tf.ConfigProto(gpu_options=gpu_options))

    assert FLAGS.checkpoint_dir, '`checkpoint_dir` is missing.'
    assert FLAGS.eval_dir, '`eval_dir` is missing.'
    tf.gfile.MakeDirs(FLAGS.eval_dir)
    if FLAGS.pipeline_config_path:
        configs = config_util.get_configs_from_pipeline_file(
            FLAGS.pipeline_config_path)
        tf.gfile.Copy(FLAGS.pipeline_config_path,
                      os.path.join(FLAGS.eval_dir, 'pipeline.config'),
                      overwrite=True)
    else:
        configs = config_util.get_configs_from_multiple_files(
            model_config_path=FLAGS.model_config_path,
            eval_config_path=FLAGS.eval_config_path,
            eval_input_config_path=FLAGS.input_config_path)
        for name, config in [('model.config', FLAGS.model_config_path),
                             ('eval.config', FLAGS.eval_config_path),
                             ('input.config', FLAGS.input_config_path)]:
            tf.gfile.Copy(config,
                          os.path.join(FLAGS.eval_dir, name),
                          overwrite=True)

    model_config = configs['model']
    eval_config = configs['eval_config']
    if FLAGS.eval_training_data:
        input_config = configs['train_input_config']
    else:
        input_config = configs['eval_input_config']

    model_fn = functools.partial(
        model_builder.build,
        model_config=model_config,
        is_training=False)

    create_input_dict_fn = functools.partial(
        input_reader_builder.build,
        input_config)

    label_map = label_map_util.load_labelmap(input_config.label_map_path)
    max_num_classes = max([item.id for item in label_map.item])
    categories = label_map_util.convert_label_map_to_categories(
        label_map, max_num_classes)

    if FLAGS.run_once:
        eval_config.max_evals = 1

    evaluator.evaluate(create_input_dict_fn, model_fn, eval_config, categories,
                       FLAGS.checkpoint_dir, FLAGS.eval_dir, FLAGS.write_csv)
=======
  assert FLAGS.checkpoint_dir, '`checkpoint_dir` is missing.'
  assert FLAGS.eval_dir, '`eval_dir` is missing.'
  tf.gfile.MakeDirs(FLAGS.eval_dir)
  if FLAGS.pipeline_config_path:
    configs = config_util.get_configs_from_pipeline_file(
        FLAGS.pipeline_config_path)
    tf.gfile.Copy(FLAGS.pipeline_config_path,
                  os.path.join(FLAGS.eval_dir, 'pipeline.config'),
                  overwrite=True)
  else:
    configs = config_util.get_configs_from_multiple_files(
        model_config_path=FLAGS.model_config_path,
        eval_config_path=FLAGS.eval_config_path,
        eval_input_config_path=FLAGS.input_config_path)
    for name, config in [('model.config', FLAGS.model_config_path),
                         ('eval.config', FLAGS.eval_config_path),
                         ('input.config', FLAGS.input_config_path)]:
      tf.gfile.Copy(config,
                    os.path.join(FLAGS.eval_dir, name),
                    overwrite=True)

  model_config = configs['model']
  eval_config = configs['eval_config']
  input_config = configs['eval_input_config']
  if FLAGS.eval_training_data:
    input_config = configs['train_input_config']

  model_fn = functools.partial(
      model_builder.build,
      model_config=model_config,
      is_training=False)

  def get_next(config):
    return dataset_util.make_initializable_iterator(
        dataset_builder.build(config)).get_next()

  create_input_dict_fn = functools.partial(get_next, input_config)

  label_map = label_map_util.load_labelmap(input_config.label_map_path)
  max_num_classes = max([item.id for item in label_map.item])
  categories = label_map_util.convert_label_map_to_categories(
      label_map, max_num_classes)

  if FLAGS.run_once:
    eval_config.max_evals = 1

  evaluator.evaluate(create_input_dict_fn, model_fn, eval_config, categories,
                     FLAGS.checkpoint_dir, FLAGS.eval_dir)
>>>>>>> 599521ef


if __name__ == '__main__':
    tf.app.run()<|MERGE_RESOLUTION|>--- conflicted
+++ resolved
@@ -76,12 +76,10 @@
 flags.DEFINE_boolean('run_once', False, 'Option to only run a single pass of '
                                         'evaluation. Overrides the `max_evals` parameter in the '
                                         'provided config.')
-flags.DEFINE_boolean('write_csv', False, 'True, if you want to create a CSV-summary for the precision of each class.')
 FLAGS = flags.FLAGS
 
 
 def main(unused_argv):
-<<<<<<< HEAD
     # Uncomment the next lines on Linux to run the evaluation on the CPU
     # config = tf.ConfigProto(
     #         device_count={'GPU': 0}
@@ -118,19 +116,20 @@
 
     model_config = configs['model']
     eval_config = configs['eval_config']
+    input_config = configs['eval_input_config']
     if FLAGS.eval_training_data:
         input_config = configs['train_input_config']
-    else:
-        input_config = configs['eval_input_config']
 
     model_fn = functools.partial(
         model_builder.build,
         model_config=model_config,
         is_training=False)
 
-    create_input_dict_fn = functools.partial(
-        input_reader_builder.build,
-        input_config)
+    def get_next(config):
+        return dataset_util.make_initializable_iterator(
+            dataset_builder.build(config)).get_next()
+
+    create_input_dict_fn = functools.partial(get_next, input_config)
 
     label_map = label_map_util.load_labelmap(input_config.label_map_path)
     max_num_classes = max([item.id for item in label_map.item])
@@ -141,57 +140,7 @@
         eval_config.max_evals = 1
 
     evaluator.evaluate(create_input_dict_fn, model_fn, eval_config, categories,
-                       FLAGS.checkpoint_dir, FLAGS.eval_dir, FLAGS.write_csv)
-=======
-  assert FLAGS.checkpoint_dir, '`checkpoint_dir` is missing.'
-  assert FLAGS.eval_dir, '`eval_dir` is missing.'
-  tf.gfile.MakeDirs(FLAGS.eval_dir)
-  if FLAGS.pipeline_config_path:
-    configs = config_util.get_configs_from_pipeline_file(
-        FLAGS.pipeline_config_path)
-    tf.gfile.Copy(FLAGS.pipeline_config_path,
-                  os.path.join(FLAGS.eval_dir, 'pipeline.config'),
-                  overwrite=True)
-  else:
-    configs = config_util.get_configs_from_multiple_files(
-        model_config_path=FLAGS.model_config_path,
-        eval_config_path=FLAGS.eval_config_path,
-        eval_input_config_path=FLAGS.input_config_path)
-    for name, config in [('model.config', FLAGS.model_config_path),
-                         ('eval.config', FLAGS.eval_config_path),
-                         ('input.config', FLAGS.input_config_path)]:
-      tf.gfile.Copy(config,
-                    os.path.join(FLAGS.eval_dir, name),
-                    overwrite=True)
-
-  model_config = configs['model']
-  eval_config = configs['eval_config']
-  input_config = configs['eval_input_config']
-  if FLAGS.eval_training_data:
-    input_config = configs['train_input_config']
-
-  model_fn = functools.partial(
-      model_builder.build,
-      model_config=model_config,
-      is_training=False)
-
-  def get_next(config):
-    return dataset_util.make_initializable_iterator(
-        dataset_builder.build(config)).get_next()
-
-  create_input_dict_fn = functools.partial(get_next, input_config)
-
-  label_map = label_map_util.load_labelmap(input_config.label_map_path)
-  max_num_classes = max([item.id for item in label_map.item])
-  categories = label_map_util.convert_label_map_to_categories(
-      label_map, max_num_classes)
-
-  if FLAGS.run_once:
-    eval_config.max_evals = 1
-
-  evaluator.evaluate(create_input_dict_fn, model_fn, eval_config, categories,
-                     FLAGS.checkpoint_dir, FLAGS.eval_dir)
->>>>>>> 599521ef
+                       FLAGS.checkpoint_dir, FLAGS.eval_dir)
 
 
 if __name__ == '__main__':
