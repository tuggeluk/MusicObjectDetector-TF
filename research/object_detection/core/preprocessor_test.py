--- conflicted
+++ resolved
@@ -119,6 +119,9 @@
         [[-0.1, 0.25, 0.75, 1], [0.25, 0.5, 0.75, 1.1]], dtype=tf.float32)
     return boxes
 
+  def createTestMultiClassScores(self):
+    return tf.constant([[1.0, 0.0], [0.5, 0.5]], dtype=tf.float32)
+
   def expectedImagesAfterNormalization(self):
     images_r = tf.constant([[[0, 0, 0, 0], [-1, -1, 0, 0],
                              [-1, 0, 0, 0], [0.5, 0.5, 0, 0]]],
@@ -269,6 +272,9 @@
   def expectedLabelsAfterThresholding(self):
     return tf.constant([1], dtype=tf.float32)
 
+  def expectedMultiClassScoresAfterThresholding(self):
+    return tf.constant([[1.0, 0.0]], dtype=tf.float32)
+
   def expectedMasksAfterThresholding(self):
     mask = np.array([
         [[255.0, 0.0, 0.0],
@@ -344,6 +350,28 @@
           retained_labels_, expected_retained_labels_)
       self.assertAllClose(
           retained_label_scores_, expected_retained_label_scores_)
+
+  def testRetainBoxesAboveThresholdWithMultiClassScores(self):
+    boxes = self.createTestBoxes()
+    labels = self.createTestLabels()
+    label_scores = self.createTestLabelScores()
+    multiclass_scores = self.createTestMultiClassScores()
+    (_, _, _,
+     retained_multiclass_scores) = preprocessor.retain_boxes_above_threshold(
+         boxes,
+         labels,
+         label_scores,
+         multiclass_scores=multiclass_scores,
+         threshold=0.6)
+    with self.test_session() as sess:
+      (retained_multiclass_scores_,
+       expected_retained_multiclass_scores_) = sess.run([
+           retained_multiclass_scores,
+           self.expectedMultiClassScoresAfterThresholding()
+       ])
+
+      self.assertAllClose(retained_multiclass_scores_,
+                          expected_retained_multiclass_scores_)
 
   def testRetainBoxesAboveThresholdWithMasks(self):
     boxes = self.createTestBoxes()
@@ -1264,6 +1292,56 @@
         self.assertAllClose(distorted_boxes_, expected_boxes_)
         self.assertAllEqual(distorted_labels_, expected_labels_)
 
+  def testRandomCropImageWithMultiClassScores(self):
+    preprocessing_options = []
+    preprocessing_options.append((preprocessor.normalize_image, {
+        'original_minval': 0,
+        'original_maxval': 255,
+        'target_minval': 0,
+        'target_maxval': 1
+    }))
+    preprocessing_options.append((preprocessor.random_crop_image, {}))
+    images = self.createTestImages()
+    boxes = self.createTestBoxes()
+    labels = self.createTestLabels()
+    multiclass_scores = self.createTestMultiClassScores()
+
+    tensor_dict = {
+        fields.InputDataFields.image: images,
+        fields.InputDataFields.groundtruth_boxes: boxes,
+        fields.InputDataFields.groundtruth_classes: labels,
+        fields.InputDataFields.multiclass_scores: multiclass_scores
+    }
+    distorted_tensor_dict = preprocessor.preprocess(tensor_dict,
+                                                    preprocessing_options)
+    distorted_images = distorted_tensor_dict[fields.InputDataFields.image]
+    distorted_boxes = distorted_tensor_dict[
+        fields.InputDataFields.groundtruth_boxes]
+    distorted_multiclass_scores = distorted_tensor_dict[
+        fields.InputDataFields.multiclass_scores]
+    boxes_rank = tf.rank(boxes)
+    distorted_boxes_rank = tf.rank(distorted_boxes)
+    images_rank = tf.rank(images)
+    distorted_images_rank = tf.rank(distorted_images)
+    multiclass_scores_rank = tf.rank(multiclass_scores)
+    distorted_multiclass_scores_rank = tf.rank(distorted_multiclass_scores)
+
+    with self.test_session() as sess:
+      (boxes_rank_, distorted_boxes_, distorted_boxes_rank_, images_rank_,
+       distorted_images_rank_, multiclass_scores_rank_,
+       distorted_multiclass_scores_rank_,
+       distorted_multiclass_scores_) = sess.run([
+           boxes_rank, distorted_boxes, distorted_boxes_rank, images_rank,
+           distorted_images_rank, multiclass_scores_rank,
+           distorted_multiclass_scores_rank, distorted_multiclass_scores
+       ])
+      self.assertAllEqual(boxes_rank_, distorted_boxes_rank_)
+      self.assertAllEqual(images_rank_, distorted_images_rank_)
+      self.assertAllEqual(multiclass_scores_rank_,
+                          distorted_multiclass_scores_rank_)
+      self.assertAllEqual(distorted_boxes_.shape[0],
+                          distorted_multiclass_scores_.shape[0])
+
   def testStrictRandomCropImageWithLabelScores(self):
     image = self.createColorfulTestImage()[0]
     boxes = self.createTestBoxes()
@@ -1736,6 +1814,41 @@
                                 test_masks=True,
                                 test_keypoints=True)
 
+  def testRunRandomPadToAspectRatioWithMinMaxPaddedSizeRatios(self):
+    image = self.createColorfulTestImage()
+    boxes = self.createTestBoxes()
+    labels = self.createTestLabels()
+
+    tensor_dict = {
+        fields.InputDataFields.image: image,
+        fields.InputDataFields.groundtruth_boxes: boxes,
+        fields.InputDataFields.groundtruth_classes: labels
+    }
+
+    preprocessor_arg_map = preprocessor.get_default_func_arg_map()
+    preprocessing_options = [(preprocessor.random_pad_to_aspect_ratio,
+                              {'min_padded_size_ratio': (4.0, 4.0),
+                               'max_padded_size_ratio': (4.0, 4.0)})]
+
+    distorted_tensor_dict = preprocessor.preprocess(
+        tensor_dict, preprocessing_options, func_arg_map=preprocessor_arg_map)
+    distorted_image = distorted_tensor_dict[fields.InputDataFields.image]
+    distorted_boxes = distorted_tensor_dict[
+        fields.InputDataFields.groundtruth_boxes]
+    distorted_labels = distorted_tensor_dict[
+        fields.InputDataFields.groundtruth_classes]
+    with self.test_session() as sess:
+      distorted_image_, distorted_boxes_, distorted_labels_ = sess.run([
+          distorted_image, distorted_boxes, distorted_labels])
+
+      expected_boxes = np.array(
+          [[0.0, 0.125, 0.1875, 0.5], [0.0625, 0.25, 0.1875, 0.5]],
+          dtype=np.float32)
+      self.assertAllEqual(distorted_image_.shape, [1, 800, 800, 3])
+      self.assertAllEqual(distorted_labels_, [1, 2])
+      self.assertAllClose(distorted_boxes_.flatten(),
+                          expected_boxes.flatten())
+
   def testRunRandomPadToAspectRatioWithMasks(self):
     image = self.createColorfulTestImage()
     boxes = self.createTestBoxes()
@@ -2118,6 +2231,33 @@
         self.assertAllEqual(out_image_shape, expected_image_shape)
         self.assertAllEqual(out_masks_shape, expected_mask_shape)
 
+  def testResizeImageWithMasksTensorInputHeightAndWidth(self):
+    """Tests image resizing, checking output sizes."""
+    in_image_shape_list = [[60, 40, 3], [15, 30, 3]]
+    in_masks_shape_list = [[15, 60, 40], [10, 15, 30]]
+    height = tf.constant(50, dtype=tf.int32)
+    width = tf.constant(100, dtype=tf.int32)
+    expected_image_shape_list = [[50, 100, 3], [50, 100, 3]]
+    expected_masks_shape_list = [[15, 50, 100], [10, 50, 100]]
+
+    for (in_image_shape, expected_image_shape, in_masks_shape,
+         expected_mask_shape) in zip(in_image_shape_list,
+                                     expected_image_shape_list,
+                                     in_masks_shape_list,
+                                     expected_masks_shape_list):
+      in_image = tf.random_uniform(in_image_shape)
+      in_masks = tf.random_uniform(in_masks_shape)
+      out_image, out_masks, _ = preprocessor.resize_image(
+          in_image, in_masks, new_height=height, new_width=width)
+      out_image_shape = tf.shape(out_image)
+      out_masks_shape = tf.shape(out_masks)
+
+      with self.test_session() as sess:
+        out_image_shape, out_masks_shape = sess.run(
+            [out_image_shape, out_masks_shape])
+        self.assertAllEqual(out_image_shape, expected_image_shape)
+        self.assertAllEqual(out_masks_shape, expected_mask_shape)
+
   def testResizeImageWithNoInstanceMask(self):
     """Tests image resizing, checking output sizes."""
     in_image_shape_list = [[60, 40, 3], [15, 30, 3]]
@@ -2522,8 +2662,6 @@
       self.assertAllEqual(boxes_rank_, distorted_boxes_rank_)
       self.assertAllEqual(images_rank_, distorted_images_rank_)
 
-<<<<<<< HEAD
-=======
   def testSSDRandomCropWithMultiClassScores(self):
     preprocessing_options = [(preprocessor.normalize_image, {
         'original_minval': 0,
@@ -2575,7 +2713,6 @@
       self.assertAllEqual(distorted_boxes_.shape[0],
                           distorted_multiclass_scores_.shape[0])
 
->>>>>>> d64bcfe3
   def testSSDRandomCropPad(self):
     images = self.createTestImages()
     boxes = self.createTestBoxes()
@@ -2628,28 +2765,31 @@
 
   def _testSSDRandomCropFixedAspectRatio(self,
                                          include_label_scores,
+                                         include_multiclass_scores,
                                          include_instance_masks,
                                          include_keypoints):
     images = self.createTestImages()
     boxes = self.createTestBoxes()
     labels = self.createTestLabels()
-    preprocessing_options = [
-        (preprocessor.normalize_image, {
-            'original_minval': 0,
-            'original_maxval': 255,
-            'target_minval': 0,
-            'target_maxval': 1
-        }),
-        (preprocessor.ssd_random_crop_fixed_aspect_ratio, {})]
+    preprocessing_options = [(preprocessor.normalize_image, {
+        'original_minval': 0,
+        'original_maxval': 255,
+        'target_minval': 0,
+        'target_maxval': 1
+    }), (preprocessor.ssd_random_crop_fixed_aspect_ratio, {})]
     tensor_dict = {
         fields.InputDataFields.image: images,
         fields.InputDataFields.groundtruth_boxes: boxes,
-        fields.InputDataFields.groundtruth_classes: labels
+        fields.InputDataFields.groundtruth_classes: labels,
     }
     if include_label_scores:
       label_scores = self.createTestLabelScores()
       tensor_dict[fields.InputDataFields.groundtruth_label_scores] = (
           label_scores)
+    if include_multiclass_scores:
+      multiclass_scores = self.createTestMultiClassScores()
+      tensor_dict[fields.InputDataFields.multiclass_scores] = (
+          multiclass_scores)
     if include_instance_masks:
       masks = self.createTestMasks()
       tensor_dict[fields.InputDataFields.groundtruth_instance_masks] = masks
@@ -2659,6 +2799,7 @@
 
     preprocessor_arg_map = preprocessor.get_default_func_arg_map(
         include_label_scores=include_label_scores,
+        include_multiclass_scores=include_multiclass_scores,
         include_instance_masks=include_instance_masks,
         include_keypoints=include_keypoints)
     distorted_tensor_dict = preprocessor.preprocess(
@@ -2681,16 +2822,25 @@
 
   def testSSDRandomCropFixedAspectRatio(self):
     self._testSSDRandomCropFixedAspectRatio(include_label_scores=False,
+                                            include_multiclass_scores=False,
                                             include_instance_masks=False,
                                             include_keypoints=False)
 
+  def testSSDRandomCropFixedAspectRatioWithMultiClassScores(self):
+    self._testSSDRandomCropFixedAspectRatio(include_label_scores=False,
+                                            include_multiclass_scores=True,
+                                            include_instance_masks=False,
+                                            include_keypoints=False)
+
   def testSSDRandomCropFixedAspectRatioWithMasksAndKeypoints(self):
     self._testSSDRandomCropFixedAspectRatio(include_label_scores=False,
+                                            include_multiclass_scores=False,
                                             include_instance_masks=True,
                                             include_keypoints=True)
 
   def testSSDRandomCropFixedAspectRatioWithLabelScoresMasksAndKeypoints(self):
     self._testSSDRandomCropFixedAspectRatio(include_label_scores=True,
+                                            include_multiclass_scores=False,
                                             include_instance_masks=True,
                                             include_keypoints=True)
 
