--- conflicted
+++ resolved
@@ -778,11 +778,7 @@
                             height,
                             width,
                             check_range=True,
-<<<<<<< HEAD
-                            maximum_normalized_coordinate=1.25,
-=======
                             maximum_normalized_coordinate=1.1,
->>>>>>> d64bcfe3
                             scope=None):
   """Converts normalized box coordinates to absolute pixel coordinates.
 
