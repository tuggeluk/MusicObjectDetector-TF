# Copyright 2017 The TensorFlow Authors. All Rights Reserved.
#
# Licensed under the Apache License, Version 2.0 (the "License");
# you may not use this file except in compliance with the License.
# You may obtain a copy of the License at
#
#     http://www.apache.org/licenses/LICENSE-2.0
#
# Unless required by applicable law or agreed to in writing, software
# distributed under the License is distributed on an "AS IS" BASIS,
# WITHOUT WARRANTIES OR CONDITIONS OF ANY KIND, either express or implied.
# See the License for the specific language governing permissions and
# limitations under the License.
# ==============================================================================

"""Classification and regression loss functions for object detection.

Localization losses:
 * WeightedL2LocalizationLoss
 * WeightedSmoothL1LocalizationLoss
 * WeightedIOULocalizationLoss

Classification losses:
 * WeightedSigmoidClassificationLoss
 * WeightedSoftmaxClassificationLoss
 * WeightedSoftmaxClassificationAgainstLogitsLoss
 * BootstrappedSigmoidClassificationLoss
"""
from abc import ABCMeta
from abc import abstractmethod

import tensorflow as tf

from object_detection.core import box_list
from object_detection.core import box_list_ops
from object_detection.utils import ops

slim = tf.contrib.slim


class Loss(object):
  """Abstract base class for loss functions."""
  __metaclass__ = ABCMeta

  def __call__(self,
               prediction_tensor,
               target_tensor,
               ignore_nan_targets=False,
               scope=None,
               **params):
    """Call the loss function.

    Args:
      prediction_tensor: an N-d tensor of shape [batch, anchors, ...]
        representing predicted quantities.
      target_tensor: an N-d tensor of shape [batch, anchors, ...] representing
        regression or classification targets.
      ignore_nan_targets: whether to ignore nan targets in the loss computation.
        E.g. can be used if the target tensor is missing groundtruth data that
        shouldn't be factored into the loss.
      scope: Op scope name. Defaults to 'Loss' if None.
      **params: Additional keyword arguments for specific implementations of
              the Loss.

    Returns:
      loss: a tensor representing the value of the loss function.
    """
    with tf.name_scope(scope, 'Loss',
                       [prediction_tensor, target_tensor, params]) as scope:
      if ignore_nan_targets:
        target_tensor = tf.where(tf.is_nan(target_tensor),
                                 prediction_tensor,
                                 target_tensor)
      return self._compute_loss(prediction_tensor, target_tensor, **params)

  @abstractmethod
  def _compute_loss(self, prediction_tensor, target_tensor, **params):
    """Method to be overridden by implementations.

    Args:
      prediction_tensor: a tensor representing predicted quantities
      target_tensor: a tensor representing regression or classification targets
      **params: Additional keyword arguments for specific implementations of
              the Loss.

    Returns:
      loss: an N-d tensor of shape [batch, anchors, ...] containing the loss per
        anchor
    """
    pass


class WeightedL2LocalizationLoss(Loss):
  """L2 localization loss function with anchorwise output support.

  Loss[b,a] = .5 * ||weights[b,a] * (prediction[b,a,:] - target[b,a,:])||^2
  """

  def _compute_loss(self, prediction_tensor, target_tensor, weights):
    """Compute loss function.

    Args:
      prediction_tensor: A float tensor of shape [batch_size, num_anchors,
        code_size] representing the (encoded) predicted locations of objects.
      target_tensor: A float tensor of shape [batch_size, num_anchors,
        code_size] representing the regression targets
      weights: a float tensor of shape [batch_size, num_anchors]

    Returns:
      loss: a float tensor of shape [batch_size, num_anchors] tensor
        representing the value of the loss function.
    """
    weighted_diff = (prediction_tensor - target_tensor) * tf.expand_dims(
        weights, 2)
    square_diff = 0.5 * tf.square(weighted_diff)
    return tf.reduce_sum(square_diff, 2)


class WeightedSmoothL1LocalizationLoss(Loss):
  """Smooth L1 localization loss function.

<<<<<<< HEAD
  The smooth L1_loss is defined elementwise as .5 x^2 if |x|<1 and |x|-.5
  otherwise, where x is the difference between predictions and target.
=======
  The smooth L1_loss is defined elementwise as .5 x^2 if |x| <= delta and
  delta * (|x|- 0.5*delta) otherwise, where x is the difference between
  predictions and target.
>>>>>>> d64bcfe3

  See also Equation (3) in the Fast R-CNN paper by Ross Girshick (ICCV 2015)
  """

  def _compute_loss(self, prediction_tensor, target_tensor, weights):
    """Compute loss function.

    Args:
      prediction_tensor: A float tensor of shape [batch_size, num_anchors,
        code_size] representing the (encoded) predicted locations of objects.
      target_tensor: A float tensor of shape [batch_size, num_anchors,
        code_size] representing the regression targets
      weights: a float tensor of shape [batch_size, num_anchors]

    Returns:
      loss: a float tensor of shape [batch_size, num_anchors] tensor
        representing the value of the loss function.
    """
    diff = prediction_tensor - target_tensor
    abs_diff = tf.abs(diff)
    abs_diff_lt_1 = tf.less(abs_diff, 1)
    anchorwise_smooth_l1norm = tf.reduce_sum(
        tf.where(abs_diff_lt_1, 0.5 * tf.square(abs_diff), abs_diff - 0.5),
        2) * weights
    return anchorwise_smooth_l1norm


class WeightedIOULocalizationLoss(Loss):
  """IOU localization loss function.

  Sums the IOU for corresponding pairs of predicted/groundtruth boxes
  and for each pair assign a loss of 1 - IOU.  We then compute a weighted
  sum over all pairs which is returned as the total loss.
  """

  def _compute_loss(self, prediction_tensor, target_tensor, weights):
    """Compute loss function.

    Args:
      prediction_tensor: A float tensor of shape [batch_size, num_anchors, 4]
        representing the decoded predicted boxes
      target_tensor: A float tensor of shape [batch_size, num_anchors, 4]
        representing the decoded target boxes
      weights: a float tensor of shape [batch_size, num_anchors]

    Returns:
      loss: a float tensor of shape [batch_size, num_anchors] tensor
        representing the value of the loss function.
    """
    predicted_boxes = box_list.BoxList(tf.reshape(prediction_tensor, [-1, 4]))
    target_boxes = box_list.BoxList(tf.reshape(target_tensor, [-1, 4]))
    per_anchor_iou_loss = 1.0 - box_list_ops.matched_iou(predicted_boxes,
                                                         target_boxes)
    return tf.reshape(weights, [-1]) * per_anchor_iou_loss


class WeightedSigmoidClassificationLoss(Loss):
  """Sigmoid cross entropy classification loss function."""

  def _compute_loss(self,
                    prediction_tensor,
                    target_tensor,
                    weights,
                    class_indices=None):
    """Compute loss function.

    Args:
      prediction_tensor: A float tensor of shape [batch_size, num_anchors,
        num_classes] representing the predicted logits for each class
      target_tensor: A float tensor of shape [batch_size, num_anchors,
        num_classes] representing one-hot encoded classification targets
      weights: a float tensor of shape [batch_size, num_anchors]
      class_indices: (Optional) A 1-D integer tensor of class indices.
        If provided, computes loss only for the specified class indices.

    Returns:
      loss: a float tensor of shape [batch_size, num_anchors, num_classes]
        representing the value of the loss function.
    """
    weights = tf.expand_dims(weights, 2)
    if class_indices is not None:
      weights *= tf.reshape(
          ops.indices_to_dense_vector(class_indices,
                                      tf.shape(prediction_tensor)[2]),
          [1, 1, -1])
    per_entry_cross_ent = (tf.nn.sigmoid_cross_entropy_with_logits(
        labels=target_tensor, logits=prediction_tensor))
    return per_entry_cross_ent * weights


class SigmoidFocalClassificationLoss(Loss):
  """Sigmoid focal cross entropy loss.

  Focal loss down-weights well classified examples and focusses on the hard
  examples. See https://arxiv.org/pdf/1708.02002.pdf for the loss definition.
  """

  def __init__(self, gamma=2.0, alpha=0.25):
    """Constructor.

    Args:
      gamma: exponent of the modulating factor (1 - p_t) ^ gamma.
      alpha: optional alpha weighting factor to balance positives vs negatives.
    """
    self._alpha = alpha
    self._gamma = gamma

  def _compute_loss(self,
                    prediction_tensor,
                    target_tensor,
                    weights,
                    class_indices=None):
    """Compute loss function.

    Args:
      prediction_tensor: A float tensor of shape [batch_size, num_anchors,
        num_classes] representing the predicted logits for each class
      target_tensor: A float tensor of shape [batch_size, num_anchors,
        num_classes] representing one-hot encoded classification targets
      weights: a float tensor of shape [batch_size, num_anchors]
      class_indices: (Optional) A 1-D integer tensor of class indices.
        If provided, computes loss only for the specified class indices.

    Returns:
      loss: a float tensor of shape [batch_size, num_anchors, num_classes]
        representing the value of the loss function.
    """
    weights = tf.expand_dims(weights, 2)
    if class_indices is not None:
      weights *= tf.reshape(
          ops.indices_to_dense_vector(class_indices,
                                      tf.shape(prediction_tensor)[2]),
          [1, 1, -1])
    per_entry_cross_ent = (tf.nn.sigmoid_cross_entropy_with_logits(
        labels=target_tensor, logits=prediction_tensor))
    prediction_probabilities = tf.sigmoid(prediction_tensor)
    p_t = ((target_tensor * prediction_probabilities) +
           ((1 - target_tensor) * (1 - prediction_probabilities)))
    modulating_factor = 1.0
    if self._gamma:
      modulating_factor = tf.pow(1.0 - p_t, self._gamma)
    alpha_weight_factor = 1.0
    if self._alpha is not None:
      alpha_weight_factor = (target_tensor * self._alpha +
                             (1 - target_tensor) * (1 - self._alpha))
    focal_cross_entropy_loss = (modulating_factor * alpha_weight_factor *
                                per_entry_cross_ent)
    return focal_cross_entropy_loss * weights


class WeightedSoftmaxClassificationLoss(Loss):
  """Softmax loss function."""

  def __init__(self, logit_scale=1.0):
    """Constructor.

    Args:
      logit_scale: When this value is high, the prediction is "diffused" and
                   when this value is low, the prediction is made peakier.
                   (default 1.0)

    """
    self._logit_scale = logit_scale

  def _compute_loss(self, prediction_tensor, target_tensor, weights):
    """Compute loss function.

    Args:
      prediction_tensor: A float tensor of shape [batch_size, num_anchors,
        num_classes] representing the predicted logits for each class
      target_tensor: A float tensor of shape [batch_size, num_anchors,
        num_classes] representing one-hot encoded classification targets
      weights: a float tensor of shape [batch_size, num_anchors]

    Returns:
      loss: a float tensor of shape [batch_size, num_anchors]
        representing the value of the loss function.
    """
    num_classes = prediction_tensor.get_shape().as_list()[-1]
    prediction_tensor = tf.divide(
        prediction_tensor, self._logit_scale, name='scale_logit')
    per_row_cross_ent = (tf.nn.softmax_cross_entropy_with_logits(
        labels=tf.reshape(target_tensor, [-1, num_classes]),
        logits=tf.reshape(prediction_tensor, [-1, num_classes])))
    return tf.reshape(per_row_cross_ent, tf.shape(weights)) * weights


class WeightedSoftmaxClassificationAgainstLogitsLoss(Loss):
  """Softmax loss function against logits.

   Targets are expected to be provided in logits space instead of "one hot" or
   "probability distribution" space.
  """

  def __init__(self, logit_scale=1.0):
    """Constructor.

    Args:
      logit_scale: When this value is high, the target is "diffused" and
                   when this value is low, the target is made peakier.
                   (default 1.0)

    """
    self._logit_scale = logit_scale

  def _scale_and_softmax_logits(self, logits):
    """Scale logits then apply softmax."""
    scaled_logits = tf.divide(logits, self._logit_scale, name='scale_logits')
    return tf.nn.softmax(scaled_logits, name='convert_scores')

  def _compute_loss(self, prediction_tensor, target_tensor, weights):
    """Compute loss function.

    Args:
      prediction_tensor: A float tensor of shape [batch_size, num_anchors,
        num_classes] representing the predicted logits for each class
      target_tensor: A float tensor of shape [batch_size, num_anchors,
        num_classes] representing logit classification targets
      weights: a float tensor of shape [batch_size, num_anchors]

    Returns:
      loss: a float tensor of shape [batch_size, num_anchors]
        representing the value of the loss function.
    """
    num_classes = prediction_tensor.get_shape().as_list()[-1]
    target_tensor = self._scale_and_softmax_logits(target_tensor)
    prediction_tensor = tf.divide(prediction_tensor, self._logit_scale,
                                  name='scale_logits')

    per_row_cross_ent = (tf.nn.softmax_cross_entropy_with_logits(
        labels=tf.reshape(target_tensor, [-1, num_classes]),
        logits=tf.reshape(prediction_tensor, [-1, num_classes])))
    return tf.reshape(per_row_cross_ent, tf.shape(weights)) * weights


class BootstrappedSigmoidClassificationLoss(Loss):
  """Bootstrapped sigmoid cross entropy classification loss function.

  This loss uses a convex combination of training labels and the current model's
  predictions as training targets in the classification loss. The idea is that
  as the model improves over time, its predictions can be trusted more and we
  can use these predictions to mitigate the damage of noisy/incorrect labels,
  because incorrect labels are likely to be eventually highly inconsistent with
  other stimuli predicted to have the same label by the model.

  In "soft" bootstrapping, we use all predicted class probabilities, whereas in
  "hard" bootstrapping, we use the single class favored by the model.

  See also Training Deep Neural Networks On Noisy Labels with Bootstrapping by
  Reed et al. (ICLR 2015).
  """

  def __init__(self, alpha, bootstrap_type='soft'):
    """Constructor.

    Args:
      alpha: a float32 scalar tensor between 0 and 1 representing interpolation
        weight
      bootstrap_type: set to either 'hard' or 'soft' (default)

    Raises:
      ValueError: if bootstrap_type is not either 'hard' or 'soft'
    """
    if bootstrap_type != 'hard' and bootstrap_type != 'soft':
      raise ValueError('Unrecognized bootstrap_type: must be one of '
                       '\'hard\' or \'soft.\'')
    self._alpha = alpha
    self._bootstrap_type = bootstrap_type

  def _compute_loss(self, prediction_tensor, target_tensor, weights):
    """Compute loss function.

    Args:
      prediction_tensor: A float tensor of shape [batch_size, num_anchors,
        num_classes] representing the predicted logits for each class
      target_tensor: A float tensor of shape [batch_size, num_anchors,
        num_classes] representing one-hot encoded classification targets
      weights: a float tensor of shape [batch_size, num_anchors]

    Returns:
      loss: a float tensor of shape [batch_size, num_anchors, num_classes]
        representing the value of the loss function.
    """
    if self._bootstrap_type == 'soft':
      bootstrap_target_tensor = self._alpha * target_tensor + (
          1.0 - self._alpha) * tf.sigmoid(prediction_tensor)
    else:
      bootstrap_target_tensor = self._alpha * target_tensor + (
          1.0 - self._alpha) * tf.cast(
              tf.sigmoid(prediction_tensor) > 0.5, tf.float32)
    per_entry_cross_ent = (tf.nn.sigmoid_cross_entropy_with_logits(
        labels=bootstrap_target_tensor, logits=prediction_tensor))
    return per_entry_cross_ent * tf.expand_dims(weights, 2)


class HardExampleMiner(object):
  """Hard example mining for regions in a list of images.

  Implements hard example mining to select a subset of regions to be
  back-propagated. For each image, selects the regions with highest losses,
  subject to the condition that a newly selected region cannot have
  an IOU > iou_threshold with any of the previously selected regions.
  This can be achieved by re-using a greedy non-maximum suppression algorithm.
  A constraint on the number of negatives mined per positive region can also be
  enforced.

  Reference papers: "Training Region-based Object Detectors with Online
  Hard Example Mining" (CVPR 2016) by Srivastava et al., and
  "SSD: Single Shot MultiBox Detector" (ECCV 2016) by Liu et al.
  """

  def __init__(self,
               num_hard_examples=64,
               iou_threshold=0.7,
               loss_type='both',
               cls_loss_weight=0.05,
               loc_loss_weight=0.06,
               max_negatives_per_positive=None,
               min_negatives_per_image=0):
    """Constructor.

    The hard example mining implemented by this class can replicate the behavior
    in the two aforementioned papers (Srivastava et al., and Liu et al).
    To replicate the A2 paper (Srivastava et al), num_hard_examples is set
    to a fixed parameter (64 by default) and iou_threshold is set to .7 for
    running non-max-suppression the predicted boxes prior to hard mining.
    In order to replicate the SSD paper (Liu et al), num_hard_examples should
    be set to None, max_negatives_per_positive should be 3 and iou_threshold
    should be 1.0 (in order to effectively turn off NMS).

    Args:
      num_hard_examples: maximum number of hard examples to be
        selected per image (prior to enforcing max negative to positive ratio
        constraint).  If set to None, all examples obtained after NMS are
        considered.
      iou_threshold: minimum intersection over union for an example
        to be discarded during NMS.
      loss_type: use only classification losses ('cls', default),
        localization losses ('loc') or both losses ('both').
        In the last case, cls_loss_weight and loc_loss_weight are used to
        compute weighted sum of the two losses.
      cls_loss_weight: weight for classification loss.
      loc_loss_weight: weight for location loss.
      max_negatives_per_positive: maximum number of negatives to retain for
        each positive anchor. By default, num_negatives_per_positive is None,
        which means that we do not enforce a prespecified negative:positive
        ratio.  Note also that num_negatives_per_positives can be a float
        (and will be converted to be a float even if it is passed in otherwise).
      min_negatives_per_image: minimum number of negative anchors to sample for
        a given image. Setting this to a positive number allows sampling
        negatives in an image without any positive anchors and thus not biased
        towards at least one detection per image.
    """
    self._num_hard_examples = num_hard_examples
    self._iou_threshold = iou_threshold
    self._loss_type = loss_type
    self._cls_loss_weight = cls_loss_weight
    self._loc_loss_weight = loc_loss_weight
    self._max_negatives_per_positive = max_negatives_per_positive
    self._min_negatives_per_image = min_negatives_per_image
    if self._max_negatives_per_positive is not None:
      self._max_negatives_per_positive = float(self._max_negatives_per_positive)
    self._num_positives_list = None
    self._num_negatives_list = None

  def __call__(self,
               location_losses,
               cls_losses,
               decoded_boxlist_list,
               match_list=None):
    """Computes localization and classification losses after hard mining.

    Args:
      location_losses: a float tensor of shape [num_images, num_anchors]
        representing anchorwise localization losses.
      cls_losses: a float tensor of shape [num_images, num_anchors]
        representing anchorwise classification losses.
      decoded_boxlist_list: a list of decoded BoxList representing location
        predictions for each image.
      match_list: an optional list of matcher.Match objects encoding the match
        between anchors and groundtruth boxes for each image of the batch,
        with rows of the Match objects corresponding to groundtruth boxes
        and columns corresponding to anchors.  Match objects in match_list are
        used to reference which anchors are positive, negative or ignored.  If
        self._max_negatives_per_positive exists, these are then used to enforce
        a prespecified negative to positive ratio.

    Returns:
      mined_location_loss: a float scalar with sum of localization losses from
        selected hard examples.
      mined_cls_loss: a float scalar with sum of classification losses from
        selected hard examples.
    Raises:
      ValueError: if location_losses, cls_losses and decoded_boxlist_list do
        not have compatible shapes (i.e., they must correspond to the same
        number of images).
      ValueError: if match_list is specified but its length does not match
        len(decoded_boxlist_list).
    """
    mined_location_losses = []
    mined_cls_losses = []
    location_losses = tf.unstack(location_losses)
    cls_losses = tf.unstack(cls_losses)
    num_images = len(decoded_boxlist_list)
    if not match_list:
      match_list = num_images * [None]
    if not len(location_losses) == len(decoded_boxlist_list) == len(cls_losses):
      raise ValueError('location_losses, cls_losses and decoded_boxlist_list '
                       'do not have compatible shapes.')
    if not isinstance(match_list, list):
      raise ValueError('match_list must be a list.')
    if len(match_list) != len(decoded_boxlist_list):
      raise ValueError('match_list must either be None or have '
                       'length=len(decoded_boxlist_list).')
    num_positives_list = []
    num_negatives_list = []
    for ind, detection_boxlist in enumerate(decoded_boxlist_list):
      box_locations = detection_boxlist.get()
      match = match_list[ind]
      image_losses = cls_losses[ind]
      if self._loss_type == 'loc':
        image_losses = location_losses[ind]
      elif self._loss_type == 'both':
        image_losses *= self._cls_loss_weight
        image_losses += location_losses[ind] * self._loc_loss_weight
      if self._num_hard_examples is not None:
        num_hard_examples = self._num_hard_examples
      else:
        num_hard_examples = detection_boxlist.num_boxes()
      selected_indices = tf.image.non_max_suppression(
          box_locations, image_losses, num_hard_examples, self._iou_threshold)
      if self._max_negatives_per_positive is not None and match:
        (selected_indices, num_positives,
         num_negatives) = self._subsample_selection_to_desired_neg_pos_ratio(
             selected_indices, match, self._max_negatives_per_positive,
             self._min_negatives_per_image)
        num_positives_list.append(num_positives)
        num_negatives_list.append(num_negatives)
      mined_location_losses.append(
          tf.reduce_sum(tf.gather(location_losses[ind], selected_indices)))
      mined_cls_losses.append(
          tf.reduce_sum(tf.gather(cls_losses[ind], selected_indices)))
    location_loss = tf.reduce_sum(tf.stack(mined_location_losses))
    cls_loss = tf.reduce_sum(tf.stack(mined_cls_losses))
    if match and self._max_negatives_per_positive:
      self._num_positives_list = num_positives_list
      self._num_negatives_list = num_negatives_list
    return (location_loss, cls_loss)

  def summarize(self):
    """Summarize the number of positives and negatives after mining."""
    if self._num_positives_list and self._num_negatives_list:
      avg_num_positives = tf.reduce_mean(tf.to_float(self._num_positives_list))
      avg_num_negatives = tf.reduce_mean(tf.to_float(self._num_negatives_list))
      tf.summary.scalar('HardExampleMiner/NumPositives', avg_num_positives)
      tf.summary.scalar('HardExampleMiner/NumNegatives', avg_num_negatives)

  def _subsample_selection_to_desired_neg_pos_ratio(self,
                                                    indices,
                                                    match,
                                                    max_negatives_per_positive,
                                                    min_negatives_per_image=0):
    """Subsample a collection of selected indices to a desired neg:pos ratio.

    This function takes a subset of M indices (indexing into a large anchor
    collection of N anchors where M<N) which are labeled as positive/negative
    via a Match object (matched indices are positive, unmatched indices
    are negative).  It returns a subset of the provided indices retaining all
    positives as well as up to the first K negatives, where:
      K=floor(num_negative_per_positive * num_positives).

    For example, if indices=[2, 4, 5, 7, 9, 10] (indexing into 12 anchors),
    with positives=[2, 5] and negatives=[4, 7, 9, 10] and
    num_negatives_per_positive=1, then the returned subset of indices
    is [2, 4, 5, 7].

    Args:
      indices: An integer tensor of shape [M] representing a collection
        of selected anchor indices
      match: A matcher.Match object encoding the match between anchors and
        groundtruth boxes for a given image, with rows of the Match objects
        corresponding to groundtruth boxes and columns corresponding to anchors.
      max_negatives_per_positive: (float) maximum number of negatives for
        each positive anchor.
      min_negatives_per_image: minimum number of negative anchors for a given
        image. Allow sampling negatives in image without any positive anchors.

    Returns:
      selected_indices: An integer tensor of shape [M'] representing a
        collection of selected anchor indices with M' <= M.
      num_positives: An integer tensor representing the number of positive
        examples in selected set of indices.
      num_negatives: An integer tensor representing the number of negative
        examples in selected set of indices.
    """
    positives_indicator = tf.gather(match.matched_column_indicator(), indices)
    negatives_indicator = tf.gather(match.unmatched_column_indicator(), indices)
    num_positives = tf.reduce_sum(tf.to_int32(positives_indicator))
    max_negatives = tf.maximum(min_negatives_per_image,
                               tf.to_int32(max_negatives_per_positive *
                                           tf.to_float(num_positives)))
    topk_negatives_indicator = tf.less_equal(
        tf.cumsum(tf.to_int32(negatives_indicator)), max_negatives)
    subsampled_selection_indices = tf.where(
        tf.logical_or(positives_indicator, topk_negatives_indicator))
    num_negatives = tf.size(subsampled_selection_indices) - num_positives
    return (tf.reshape(tf.gather(indices, subsampled_selection_indices), [-1]),
            num_positives, num_negatives)<|MERGE_RESOLUTION|>--- conflicted
+++ resolved
@@ -117,19 +117,22 @@
 
 
 class WeightedSmoothL1LocalizationLoss(Loss):
-  """Smooth L1 localization loss function.
-
-<<<<<<< HEAD
-  The smooth L1_loss is defined elementwise as .5 x^2 if |x|<1 and |x|-.5
-  otherwise, where x is the difference between predictions and target.
-=======
+  """Smooth L1 localization loss function aka Huber Loss..
+
   The smooth L1_loss is defined elementwise as .5 x^2 if |x| <= delta and
   delta * (|x|- 0.5*delta) otherwise, where x is the difference between
   predictions and target.
->>>>>>> d64bcfe3
 
   See also Equation (3) in the Fast R-CNN paper by Ross Girshick (ICCV 2015)
   """
+
+  def __init__(self, delta=1.0):
+    """Constructor.
+
+    Args:
+      delta: delta for smooth L1 loss.
+    """
+    self._delta = delta
 
   def _compute_loss(self, prediction_tensor, target_tensor, weights):
     """Compute loss function.
@@ -145,13 +148,14 @@
       loss: a float tensor of shape [batch_size, num_anchors] tensor
         representing the value of the loss function.
     """
-    diff = prediction_tensor - target_tensor
-    abs_diff = tf.abs(diff)
-    abs_diff_lt_1 = tf.less(abs_diff, 1)
-    anchorwise_smooth_l1norm = tf.reduce_sum(
-        tf.where(abs_diff_lt_1, 0.5 * tf.square(abs_diff), abs_diff - 0.5),
-        2) * weights
-    return anchorwise_smooth_l1norm
+    return tf.reduce_sum(tf.losses.huber_loss(
+        target_tensor,
+        prediction_tensor,
+        delta=self._delta,
+        weights=tf.expand_dims(weights, axis=2),
+        loss_collection=None,
+        reduction=tf.losses.Reduction.NONE
+    ), axis=2)
 
 
 class WeightedIOULocalizationLoss(Loss):
