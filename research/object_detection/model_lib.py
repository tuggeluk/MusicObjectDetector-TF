--- conflicted
+++ resolved
@@ -436,13 +436,7 @@
 
       # Eval metrics on a single example.
       eval_metric_ops = eval_util.get_eval_metric_ops_for_evaluators(
-<<<<<<< HEAD
-          eval_config,
-          list(category_index.values()),
-          eval_dict)
-=======
           eval_config, list(category_index.values()), eval_dict)
->>>>>>> 258b77cc
       for loss_key, loss_tensor in iter(losses_dict.items()):
         eval_metric_ops[loss_key] = tf.metrics.mean(loss_tensor)
       for var in optimizer_summary_vars:
