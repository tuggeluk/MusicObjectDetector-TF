# Copyright 2017 The TensorFlow Authors. All Rights Reserved.
#
# Licensed under the Apache License, Version 2.0 (the "License");
# you may not use this file except in compliance with the License.
# You may obtain a copy of the License at
#
#     http://www.apache.org/licenses/LICENSE-2.0
#
# Unless required by applicable law or agreed to in writing, software
# distributed under the License is distributed on an "AS IS" BASIS,
# WITHOUT WARRANTIES OR CONDITIONS OF ANY KIND, either express or implied.
# See the License for the specific language governing permissions and
# limitations under the License.
# ==============================================================================
"""Library of common learning rate schedules."""

import numpy as np
import tensorflow as tf


def exponential_decay_with_burnin(global_step,
                                  learning_rate_base,
                                  learning_rate_decay_steps,
                                  learning_rate_decay_factor,
                                  burnin_learning_rate=0.0,
                                  burnin_steps=0,
                                  min_learning_rate=0.0,
                                  staircase=True):
  """Exponential decay schedule with burn-in period.

  In this schedule, learning rate is fixed at burnin_learning_rate
  for a fixed period, before transitioning to a regular exponential
  decay schedule.

  Args:
    global_step: int tensor representing global step.
    learning_rate_base: base learning rate.
    learning_rate_decay_steps: steps to take between decaying the learning rate.
      Note that this includes the number of burn-in steps.
    learning_rate_decay_factor: multiplicative factor by which to decay
      learning rate.
    burnin_learning_rate: initial learning rate during burn-in period.  If
      0.0 (which is the default), then the burn-in learning rate is simply
      set to learning_rate_base.
    burnin_steps: number of steps to use burnin learning rate.
    min_learning_rate: the minimum learning rate.
    staircase: whether use staircase decay.

  Returns:
    a (scalar) float tensor representing learning rate
  """
  if burnin_learning_rate == 0:
    burnin_learning_rate = learning_rate_base
  post_burnin_learning_rate = tf.train.exponential_decay(
      learning_rate_base,
      global_step - burnin_steps,
      learning_rate_decay_steps,
      learning_rate_decay_factor,
      staircase=staircase)
  return tf.maximum(tf.where(
      tf.less(tf.cast(global_step, tf.int32), tf.constant(burnin_steps)),
      tf.constant(burnin_learning_rate),
<<<<<<< HEAD
      post_burnin_learning_rate)
=======
      post_burnin_learning_rate), min_learning_rate, name='learning_rate')
>>>>>>> d64bcfe3


def cosine_decay_with_warmup(global_step,
                             learning_rate_base,
                             total_steps,
                             warmup_learning_rate=0.0,
                             warmup_steps=0):
  """Cosine decay schedule with warm up period.

  Cosine annealing learning rate as described in:
    Loshchilov and Hutter, SGDR: Stochastic Gradient Descent with Warm Restarts.
    ICLR 2017. https://arxiv.org/abs/1608.03983
  In this schedule, the learning rate grows linearly from warmup_learning_rate
  to learning_rate_base for warmup_steps, then transitions to a cosine decay
  schedule.

  Args:
    global_step: int64 (scalar) tensor representing global step.
    learning_rate_base: base learning rate.
    total_steps: total number of training steps.
    warmup_learning_rate: initial learning rate for warm up.
    warmup_steps: number of warmup steps.

  Returns:
    a (scalar) float tensor representing learning rate.

  Raises:
    ValueError: if warmup_learning_rate is larger than learning_rate_base,
      or if warmup_steps is larger than total_steps.
  """
  if total_steps < warmup_steps:
    raise ValueError('total_steps must be larger or equal to '
                     'warmup_steps.')
  learning_rate = 0.5 * learning_rate_base * (
      1 + tf.cos(np.pi * (tf.cast(global_step, tf.float32) - warmup_steps
                         ) / float(total_steps - warmup_steps)))
  if warmup_steps > 0:
    if learning_rate_base < warmup_learning_rate:
      raise ValueError('learning_rate_base must be larger or equal to '
                       'warmup_learning_rate.')
    slope = (learning_rate_base - warmup_learning_rate) / warmup_steps
    pre_cosine_learning_rate = slope * tf.cast(
        global_step, tf.float32) + warmup_learning_rate
    learning_rate = tf.where(
        tf.less(tf.cast(global_step, tf.int32), warmup_steps),
        pre_cosine_learning_rate,
        learning_rate)
  return learning_rate


def manual_stepping(global_step, boundaries, rates):
  """Manually stepped learning rate schedule.

  This function provides fine grained control over learning rates.  One must
  specify a sequence of learning rates as well as a set of integer steps
  at which the current learning rate must transition to the next.  For example,
  if boundaries = [5, 10] and rates = [.1, .01, .001], then the learning
  rate returned by this function is .1 for global_step=0,...,4, .01 for
  global_step=5...9, and .001 for global_step=10 and onward.

  Args:
    global_step: int64 (scalar) tensor representing global step.
    boundaries: a list of global steps at which to switch learning
      rates.  This list is assumed to consist of increasing positive integers.
    rates: a list of (float) learning rates corresponding to intervals between
      the boundaries.  The length of this list must be exactly
      len(boundaries) + 1.

  Returns:
    a (scalar) float tensor representing learning rate
  Raises:
    ValueError: if one of the following checks fails:
      1. boundaries is a strictly increasing list of positive integers
      2. len(rates) == len(boundaries) + 1
  """
  if any([b < 0 for b in boundaries]) or any(
      [not isinstance(b, int) for b in boundaries]):
    raise ValueError('boundaries must be a list of positive integers')
  if any([bnext <= b for bnext, b in zip(boundaries[1:], boundaries[:-1])]):
    raise ValueError('Entries in boundaries must be strictly increasing.')
  if any([not isinstance(r, float) for r in rates]):
    raise ValueError('Learning rates must be floats')
  if len(rates) != len(boundaries) + 1:
    raise ValueError('Number of provided learning rates must exceed '
                     'number of boundary points by exactly 1.')
  step_boundaries = tf.constant(boundaries, tf.int32)
  num_boundaries = len(boundaries)
<<<<<<< HEAD
  learning_rates = tf.constant(rates, tf.float32)
  index = tf.reduce_min(
      tf.where(
          # Casting global step to tf.int32 is dangerous, but necessary to be
          # compatible with TPU.
          tf.greater(step_boundaries, tf.cast(global_step, tf.int32)),
          tf.constant(range(num_boundaries), dtype=tf.int32),
          tf.constant([num_boundaries] * num_boundaries, dtype=tf.int32)))
  return tf.reduce_sum(learning_rates * tf.one_hot(index, len(rates),
                                                   dtype=tf.float32))
=======
  rate_index = tf.reduce_max(tf.where(tf.greater_equal(global_step, boundaries),
                                      list(range(num_boundaries)),
                                      [0] * num_boundaries))
  return tf.reduce_sum(rates * tf.one_hot(rate_index, depth=num_boundaries),
                       name='learning_rate')
>>>>>>> d64bcfe3
<|MERGE_RESOLUTION|>--- conflicted
+++ resolved
@@ -60,18 +60,15 @@
   return tf.maximum(tf.where(
       tf.less(tf.cast(global_step, tf.int32), tf.constant(burnin_steps)),
       tf.constant(burnin_learning_rate),
-<<<<<<< HEAD
-      post_burnin_learning_rate)
-=======
       post_burnin_learning_rate), min_learning_rate, name='learning_rate')
->>>>>>> d64bcfe3
 
 
 def cosine_decay_with_warmup(global_step,
                              learning_rate_base,
                              total_steps,
                              warmup_learning_rate=0.0,
-                             warmup_steps=0):
+                             warmup_steps=0,
+                             hold_base_rate_steps=0):
   """Cosine decay schedule with warm up period.
 
   Cosine annealing learning rate as described in:
@@ -87,6 +84,8 @@
     total_steps: total number of training steps.
     warmup_learning_rate: initial learning rate for warm up.
     warmup_steps: number of warmup steps.
+    hold_base_rate_steps: Optional number of steps to hold base learning rate
+      before decaying.
 
   Returns:
     a (scalar) float tensor representing learning rate.
@@ -98,24 +97,27 @@
   if total_steps < warmup_steps:
     raise ValueError('total_steps must be larger or equal to '
                      'warmup_steps.')
-  learning_rate = 0.5 * learning_rate_base * (
-      1 + tf.cos(np.pi * (tf.cast(global_step, tf.float32) - warmup_steps
-                         ) / float(total_steps - warmup_steps)))
+  learning_rate = 0.5 * learning_rate_base * (1 + tf.cos(
+      np.pi *
+      (tf.cast(global_step, tf.float32) - warmup_steps - hold_base_rate_steps
+      ) / float(total_steps - warmup_steps - hold_base_rate_steps)))
+  if hold_base_rate_steps > 0:
+    learning_rate = tf.where(global_step > warmup_steps + hold_base_rate_steps,
+                             learning_rate, learning_rate_base)
   if warmup_steps > 0:
     if learning_rate_base < warmup_learning_rate:
       raise ValueError('learning_rate_base must be larger or equal to '
                        'warmup_learning_rate.')
     slope = (learning_rate_base - warmup_learning_rate) / warmup_steps
-    pre_cosine_learning_rate = slope * tf.cast(
-        global_step, tf.float32) + warmup_learning_rate
-    learning_rate = tf.where(
-        tf.less(tf.cast(global_step, tf.int32), warmup_steps),
-        pre_cosine_learning_rate,
-        learning_rate)
-  return learning_rate
+    warmup_rate = slope * tf.cast(global_step,
+                                  tf.float32) + warmup_learning_rate
+    learning_rate = tf.where(global_step < warmup_steps, warmup_rate,
+                             learning_rate)
+  return tf.where(global_step > total_steps, 0.0, learning_rate,
+                  name='learning_rate')
 
 
-def manual_stepping(global_step, boundaries, rates):
+def manual_stepping(global_step, boundaries, rates, warmup=False):
   """Manually stepped learning rate schedule.
 
   This function provides fine grained control over learning rates.  One must
@@ -132,6 +134,8 @@
     rates: a list of (float) learning rates corresponding to intervals between
       the boundaries.  The length of this list must be exactly
       len(boundaries) + 1.
+    warmup: Whether to linearly interpolate learning rate for steps in
+      [0, boundaries[0]].
 
   Returns:
     a (scalar) float tensor representing learning rate
@@ -139,6 +143,7 @@
     ValueError: if one of the following checks fails:
       1. boundaries is a strictly increasing list of positive integers
       2. len(rates) == len(boundaries) + 1
+      3. boundaries[0] != 0
   """
   if any([b < 0 for b in boundaries]) or any(
       [not isinstance(b, int) for b in boundaries]):
@@ -150,23 +155,21 @@
   if len(rates) != len(boundaries) + 1:
     raise ValueError('Number of provided learning rates must exceed '
                      'number of boundary points by exactly 1.')
-  step_boundaries = tf.constant(boundaries, tf.int32)
+
+  if boundaries and boundaries[0] == 0:
+    raise ValueError('First step cannot be zero.')
+
+  if warmup and boundaries:
+    slope = (rates[1] - rates[0]) * 1.0 / boundaries[0]
+    warmup_steps = range(boundaries[0])
+    warmup_rates = [rates[0] + slope * step for step in warmup_steps]
+    boundaries = warmup_steps + boundaries
+    rates = warmup_rates + rates[1:]
+  else:
+    boundaries = [0] + boundaries
   num_boundaries = len(boundaries)
-<<<<<<< HEAD
-  learning_rates = tf.constant(rates, tf.float32)
-  index = tf.reduce_min(
-      tf.where(
-          # Casting global step to tf.int32 is dangerous, but necessary to be
-          # compatible with TPU.
-          tf.greater(step_boundaries, tf.cast(global_step, tf.int32)),
-          tf.constant(range(num_boundaries), dtype=tf.int32),
-          tf.constant([num_boundaries] * num_boundaries, dtype=tf.int32)))
-  return tf.reduce_sum(learning_rates * tf.one_hot(index, len(rates),
-                                                   dtype=tf.float32))
-=======
   rate_index = tf.reduce_max(tf.where(tf.greater_equal(global_step, boundaries),
                                       list(range(num_boundaries)),
                                       [0] * num_boundaries))
   return tf.reduce_sum(rates * tf.one_hot(rate_index, depth=num_boundaries),
-                       name='learning_rate')
->>>>>>> d64bcfe3
+                       name='learning_rate')