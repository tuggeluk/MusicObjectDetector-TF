--- conflicted
+++ resolved
@@ -14,9 +14,12 @@
 # ==============================================================================
 """Functions for reading and updating configuration files."""
 
+import os
 import tensorflow as tf
 
 from google.protobuf import text_format
+
+from tensorflow.python.lib.io import file_io
 
 from object_detection.protos import eval_pb2
 from object_detection.protos import graph_rewriter_pb2
@@ -61,8 +64,10 @@
     ValueError: If the model type is not recognized.
   """
   if image_resizer_config.HasField("fixed_shape_resizer"):
-    return [image_resizer_config.fixed_shape_resizer.height,
-            image_resizer_config.fixed_shape_resizer.width]
+    return [
+        image_resizer_config.fixed_shape_resizer.height,
+        image_resizer_config.fixed_shape_resizer.width
+    ]
   if image_resizer_config.HasField("keep_aspect_ratio_resizer"):
     if image_resizer_config.keep_aspect_ratio_resizer.pad_to_max_dimension:
       return [image_resizer_config.keep_aspect_ratio_resizer.max_dimension] * 2
@@ -72,7 +77,7 @@
 
 
 def get_configs_from_pipeline_file(pipeline_config_path):
-  """Reads configuration from a pipeline_pb2.TrainEvalPipelineConfig.
+  """Reads config from a file containing pipeline_pb2.TrainEvalPipelineConfig.
 
   Args:
     pipeline_config_path: Path to pipeline_pb2.TrainEvalPipelineConfig text
@@ -87,18 +92,28 @@
   with tf.gfile.GFile(pipeline_config_path, "r") as f:
     proto_str = f.read()
     text_format.Merge(proto_str, pipeline_config)
-
+  return create_configs_from_pipeline_proto(pipeline_config)
+
+
+def create_configs_from_pipeline_proto(pipeline_config):
+  """Creates a configs dictionary from pipeline_pb2.TrainEvalPipelineConfig.
+
+  Args:
+    pipeline_config: pipeline_pb2.TrainEvalPipelineConfig proto object.
+
+  Returns:
+    Dictionary of configuration objects. Keys are `model`, `train_config`,
+      `train_input_config`, `eval_config`, `eval_input_config`. Value are the
+      corresponding config objects.
+  """
   configs = {}
   configs["model"] = pipeline_config.model
   configs["train_config"] = pipeline_config.train_config
   configs["train_input_config"] = pipeline_config.train_input_reader
   configs["eval_config"] = pipeline_config.eval_config
   configs["eval_input_config"] = pipeline_config.eval_input_reader
-<<<<<<< HEAD
-=======
   if pipeline_config.HasField("graph_rewriter"):
     configs["graph_rewriter_config"] = pipeline_config.graph_rewriter
->>>>>>> d64bcfe3
 
   return configs
 
@@ -121,9 +136,8 @@
 def create_pipeline_proto_from_configs(configs):
   """Creates a pipeline_pb2.TrainEvalPipelineConfig from configs dictionary.
 
-  This function nearly performs the inverse operation of
-  get_configs_from_pipeline_file(). Instead of returning a file path, it returns
-  a `TrainEvalPipelineConfig` object.
+  This function performs the inverse operation of
+  create_configs_from_pipeline_proto().
 
   Args:
     configs: Dictionary of configs. See get_configs_from_pipeline_file().
@@ -140,6 +154,24 @@
   if "graph_rewriter_config" in configs:
     pipeline_config.graph_rewriter.CopyFrom(configs["graph_rewriter_config"])
   return pipeline_config
+
+
+def save_pipeline_config(pipeline_config, directory):
+  """Saves a pipeline config text file to disk.
+
+  Args:
+    pipeline_config: A pipeline_pb2.TrainEvalPipelineConfig.
+    directory: The model directory into which the pipeline config file will be
+      saved.
+  """
+  if not file_io.file_exists(directory):
+    file_io.recursive_create_dir(directory)
+  pipeline_config_path = os.path.join(directory, "pipeline.config")
+  config_text = text_format.MessageToString(pipeline_config)
+  with tf.gfile.Open(pipeline_config_path, "wb") as f:
+    tf.logging.info("Writing pipeline config file to %s",
+                    pipeline_config_path)
+    f.write(config_text)
 
 
 def get_configs_from_multiple_files(model_config_path="",
@@ -293,14 +325,11 @@
   if hparams:
     kwargs.update(hparams.values())
   for key, value in kwargs.items():
-<<<<<<< HEAD
-=======
     tf.logging.info("Maybe overwriting %s: %s", key, value)
     # pylint: disable=g-explicit-bool-comparison
     if value == "" or value is None:
       continue
     # pylint: enable=g-explicit-bool-comparison
->>>>>>> d64bcfe3
     if key == "learning_rate":
       _update_initial_learning_rate(configs, value)
     elif key == "batch_size":
@@ -322,18 +351,9 @@
       _update_input_path(configs["train_input_config"], value)
     elif key == "eval_input_path":
       _update_input_path(configs["eval_input_config"], value)
-<<<<<<< HEAD
-      tf.logging.info("Overwriting eval input path: %s", value)
-    if key == "label_map_path":
-      if value:
-        _update_label_map_path(configs, value)
-        tf.logging.info("Overwriting label map path: %s", value)
-    if key == "mask_type":
-=======
     elif key == "label_map_path":
       _update_label_map_path(configs, value)
     elif key == "mask_type":
->>>>>>> d64bcfe3
       _update_mask_type(configs, value)
     elif key == "eval_with_moving_averages":
       _update_use_moving_averages(configs, value)
@@ -353,6 +373,9 @@
 def _update_initial_learning_rate(configs, learning_rate):
   """Updates `configs` to reflect the new initial learning rate.
 
+  This function updates the initial learning rate. For learning rate schedules,
+  all other defined learning rates in the pipeline config are scaled to maintain
+  their same ratio with the initial learning rate.
   The configs dictionary is updated in place, and hence not returned.
 
   Args:
@@ -390,6 +413,13 @@
     manual_lr.initial_learning_rate = learning_rate
     for schedule in manual_lr.schedule:
       schedule.learning_rate *= learning_rate_scaling
+  elif learning_rate_type == "cosine_decay_learning_rate":
+    cosine_lr = optimizer_config.learning_rate.cosine_decay_learning_rate
+    learning_rate_base = cosine_lr.learning_rate_base
+    warmup_learning_rate = cosine_lr.warmup_learning_rate
+    warmup_scale_factor = warmup_learning_rate / learning_rate_base
+    cosine_lr.learning_rate_base = learning_rate
+    cosine_lr.warmup_learning_rate = warmup_scale_factor * learning_rate
   else:
     raise TypeError("Learning rate %s is not supported." % learning_rate_type)
 
@@ -506,7 +536,7 @@
   if meta_architecture == "faster_rcnn":
     model = model_config.faster_rcnn
     classification_loss = model.second_stage_classification_loss
-  if meta_architecture == "ssd":
+  elif meta_architecture == "ssd":
     model = model_config.ssd
     classification_loss = model.loss.classification_loss
   else:
