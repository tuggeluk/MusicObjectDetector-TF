# Copyright 2017 The TensorFlow Authors. All Rights Reserved.
#
# Licensed under the Apache License, Version 2.0 (the "License");
# you may not use this file except in compliance with the License.
# You may obtain a copy of the License at
#
#     http://www.apache.org/licenses/LICENSE-2.0
#
# Unless required by applicable law or agreed to in writing, software
# distributed under the License is distributed on an "AS IS" BASIS,
# WITHOUT WARRANTIES OR CONDITIONS OF ANY KIND, either express or implied.
# See the License for the specific language governing permissions and
# limitations under the License.
# ==============================================================================

"""A set of functions that are used for visualization.

These functions often receive an image, perform some visualization on the image.
The functions do not return a value, instead they modify the image itself.

"""
import collections
import functools
# Set headless-friendly backend.
import matplotlib; matplotlib.use('Agg')  # pylint: disable=multiple-statements
import matplotlib.pyplot as plt  # pylint: disable=g-import-not-at-top
import numpy as np
import PIL.Image as Image
import PIL.ImageColor as ImageColor
import PIL.ImageDraw as ImageDraw
import PIL.ImageFont as ImageFont
import six
import tensorflow as tf

from object_detection.core import standard_fields as fields


_TITLE_LEFT_MARGIN = 10
_TITLE_TOP_MARGIN = 10
STANDARD_COLORS = [
    'AliceBlue', 'Chartreuse', 'Aqua', 'Aquamarine', 'Azure', 'Beige', 'Bisque',
    'BlanchedAlmond', 'BlueViolet', 'BurlyWood', 'CadetBlue', 'AntiqueWhite',
    'Chocolate', 'Coral', 'CornflowerBlue', 'Cornsilk', 'Crimson', 'Cyan',
    'DarkCyan', 'DarkGoldenRod', 'DarkGrey', 'DarkKhaki', 'DarkOrange',
    'DarkOrchid', 'DarkSalmon', 'DarkSeaGreen', 'DarkTurquoise', 'DarkViolet',
    'DeepPink', 'DeepSkyBlue', 'DodgerBlue', 'FireBrick', 'FloralWhite',
    'ForestGreen', 'Fuchsia', 'Gainsboro', 'GhostWhite', 'Gold', 'GoldenRod',
    'Salmon', 'Tan', 'HoneyDew', 'HotPink', 'IndianRed', 'Ivory', 'Khaki',
    'Lavender', 'LavenderBlush', 'LawnGreen', 'LemonChiffon', 'LightBlue',
    'LightCoral', 'LightCyan', 'LightGoldenRodYellow', 'LightGray', 'LightGrey',
    'LightGreen', 'LightPink', 'LightSalmon', 'LightSeaGreen', 'LightSkyBlue',
    'LightSlateGray', 'LightSlateGrey', 'LightSteelBlue', 'LightYellow', 'Lime',
    'LimeGreen', 'Linen', 'Magenta', 'MediumAquaMarine', 'MediumOrchid',
    'MediumPurple', 'MediumSeaGreen', 'MediumSlateBlue', 'MediumSpringGreen',
    'MediumTurquoise', 'MediumVioletRed', 'MintCream', 'MistyRose', 'Moccasin',
    'NavajoWhite', 'OldLace', 'Olive', 'OliveDrab', 'Orange', 'OrangeRed',
    'Orchid', 'PaleGoldenRod', 'PaleGreen', 'PaleTurquoise', 'PaleVioletRed',
    'PapayaWhip', 'PeachPuff', 'Peru', 'Pink', 'Plum', 'PowderBlue', 'Purple',
    'Red', 'RosyBrown', 'RoyalBlue', 'SaddleBrown', 'Green', 'SandyBrown',
    'SeaGreen', 'SeaShell', 'Sienna', 'Silver', 'SkyBlue', 'SlateBlue',
    'SlateGray', 'SlateGrey', 'Snow', 'SpringGreen', 'SteelBlue', 'GreenYellow',
    'Teal', 'Thistle', 'Tomato', 'Turquoise', 'Violet', 'Wheat', 'White',
    'WhiteSmoke', 'Yellow', 'YellowGreen'
]


def save_image_array_as_png(image, output_path):
  """Saves an image (represented as a numpy array) to PNG.

  Args:
    image: a numpy array with shape [height, width, 3].
    output_path: path to which image should be written.
  """
  image_pil = Image.fromarray(np.uint8(image)).convert('RGB')
  with tf.gfile.Open(output_path, 'w') as fid:
    image_pil.save(fid, 'PNG')


def encode_image_array_as_png_str(image):
  """Encodes a numpy array into a PNG string.

  Args:
    image: a numpy array with shape [height, width, 3].

  Returns:
    PNG encoded image string.
  """
  image_pil = Image.fromarray(np.uint8(image))
  output = six.BytesIO()
  image_pil.save(output, format='PNG')
  png_string = output.getvalue()
  output.close()
  return png_string


def draw_bounding_box_on_image_array(image,
                                     ymin,
                                     xmin,
                                     ymax,
                                     xmax,
                                     color='red',
                                     thickness=4,
                                     display_str_list=(),
                                     use_normalized_coordinates=True):
  """Adds a bounding box to an image (numpy array).

  Bounding box coordinates can be specified in either absolute (pixel) or
  normalized coordinates by setting the use_normalized_coordinates argument.

  Args:
    image: a numpy array with shape [height, width, 3].
    ymin: ymin of bounding box.
    xmin: xmin of bounding box.
    ymax: ymax of bounding box.
    xmax: xmax of bounding box.
    color: color to draw bounding box. Default is red.
    thickness: line thickness. Default value is 4.
    display_str_list: list of strings to display in box
                      (each to be shown on its own line).
    use_normalized_coordinates: If True (default), treat coordinates
      ymin, xmin, ymax, xmax as relative to the image.  Otherwise treat
      coordinates as absolute.
  """
  image_pil = Image.fromarray(np.uint8(image)).convert('RGB')
  draw_bounding_box_on_image(image_pil, ymin, xmin, ymax, xmax, color,
                             thickness, display_str_list,
                             use_normalized_coordinates)
  np.copyto(image, np.array(image_pil))


def draw_bounding_box_on_image(image,
                               ymin,
                               xmin,
                               ymax,
                               xmax,
                               color='red',
                               thickness=4,
                               display_str_list=(),
                               use_normalized_coordinates=True):
  """Adds a bounding box to an image.

  Bounding box coordinates can be specified in either absolute (pixel) or
  normalized coordinates by setting the use_normalized_coordinates argument.

  Each string in display_str_list is displayed on a separate line above the
  bounding box in black text on a rectangle filled with the input 'color'.
  If the top of the bounding box extends to the edge of the image, the strings
  are displayed below the bounding box.

  Args:
    image: a PIL.Image object.
    ymin: ymin of bounding box.
    xmin: xmin of bounding box.
    ymax: ymax of bounding box.
    xmax: xmax of bounding box.
    color: color to draw bounding box. Default is red.
    thickness: line thickness. Default value is 4.
    display_str_list: list of strings to display in box
                      (each to be shown on its own line).
    use_normalized_coordinates: If True (default), treat coordinates
      ymin, xmin, ymax, xmax as relative to the image.  Otherwise treat
      coordinates as absolute.
  """
  draw = ImageDraw.Draw(image)
  im_width, im_height = image.size
  if use_normalized_coordinates:
    (left, right, top, bottom) = (xmin * im_width, xmax * im_width,
                                  ymin * im_height, ymax * im_height)
  else:
    (left, right, top, bottom) = (xmin, xmax, ymin, ymax)
  draw.line([(left, top), (left, bottom), (right, bottom),
             (right, top), (left, top)], width=thickness, fill=color)
  try:
    font = ImageFont.truetype('arial.ttf', 24)
  except IOError:
    font = ImageFont.load_default()

  # If the total height of the display strings added to the top of the bounding
  # box exceeds the top of the image, stack the strings below the bounding box
  # instead of above.
  display_str_heights = [font.getsize(ds)[1] for ds in display_str_list]
  # Each display_str has a top and bottom margin of 0.05x.
  total_display_str_height = (1 + 2 * 0.05) * sum(display_str_heights)

  if top > total_display_str_height:
    text_bottom = top
  else:
    text_bottom = bottom + total_display_str_height
  # Reverse list and print from bottom to top.
  for display_str in display_str_list[::-1]:
    text_width, text_height = font.getsize(display_str)
    margin = np.ceil(0.05 * text_height)
    draw.rectangle(
        [(left, text_bottom - text_height - 2 * margin), (left + text_width,
                                                          text_bottom)],
        fill=color)
    draw.text(
        (left + margin, text_bottom - text_height - margin),
        display_str,
        fill='black',
        font=font)
    text_bottom -= text_height - 2 * margin


def draw_bounding_boxes_on_image_array(image,
                                       boxes,
                                       color='red',
                                       thickness=4,
                                       display_str_list_list=()):
  """Draws bounding boxes on image (numpy array).

  Args:
    image: a numpy array object.
    boxes: a 2 dimensional numpy array of [N, 4]: (ymin, xmin, ymax, xmax).
           The coordinates are in normalized format between [0, 1].
    color: color to draw bounding box. Default is red.
    thickness: line thickness. Default value is 4.
    display_str_list_list: list of list of strings.
                           a list of strings for each bounding box.
                           The reason to pass a list of strings for a
                           bounding box is that it might contain
                           multiple labels.

  Raises:
    ValueError: if boxes is not a [N, 4] array
  """
  image_pil = Image.fromarray(image)
  draw_bounding_boxes_on_image(image_pil, boxes, color, thickness,
                               display_str_list_list)
  np.copyto(image, np.array(image_pil))


def draw_bounding_boxes_on_image(image,
                                 boxes,
                                 color='red',
                                 thickness=4,
                                 display_str_list_list=()):
  """Draws bounding boxes on image.

  Args:
    image: a PIL.Image object.
    boxes: a 2 dimensional numpy array of [N, 4]: (ymin, xmin, ymax, xmax).
           The coordinates are in normalized format between [0, 1].
    color: color to draw bounding box. Default is red.
    thickness: line thickness. Default value is 4.
    display_str_list_list: list of list of strings.
                           a list of strings for each bounding box.
                           The reason to pass a list of strings for a
                           bounding box is that it might contain
                           multiple labels.

  Raises:
    ValueError: if boxes is not a [N, 4] array
  """
  boxes_shape = boxes.shape
  if not boxes_shape:
    return
  if len(boxes_shape) != 2 or boxes_shape[1] != 4:
    raise ValueError('Input must be of size [N, 4]')
  for i in range(boxes_shape[0]):
    display_str_list = ()
    if display_str_list_list:
      display_str_list = display_str_list_list[i]
    draw_bounding_box_on_image(image, boxes[i, 0], boxes[i, 1], boxes[i, 2],
                               boxes[i, 3], color, thickness, display_str_list)


def _visualize_boxes(image, boxes, classes, scores, category_index, **kwargs):
  return visualize_boxes_and_labels_on_image_array(
      image, boxes, classes, scores, category_index=category_index, **kwargs)


def _visualize_boxes_and_masks(image, boxes, classes, scores, masks,
                               category_index, **kwargs):
  return visualize_boxes_and_labels_on_image_array(
      image,
      boxes,
      classes,
      scores,
      category_index=category_index,
      instance_masks=masks,
      **kwargs)


def _visualize_boxes_and_keypoints(image, boxes, classes, scores, keypoints,
                                   category_index, **kwargs):
  return visualize_boxes_and_labels_on_image_array(
      image,
      boxes,
      classes,
      scores,
      category_index=category_index,
      keypoints=keypoints,
      **kwargs)


def _visualize_boxes_and_masks_and_keypoints(
    image, boxes, classes, scores, masks, keypoints, category_index, **kwargs):
  return visualize_boxes_and_labels_on_image_array(
      image,
      boxes,
      classes,
      scores,
      category_index=category_index,
      instance_masks=masks,
      keypoints=keypoints,
      **kwargs)


def draw_bounding_boxes_on_image_tensors(images,
                                         boxes,
                                         classes,
                                         scores,
                                         category_index,
                                         instance_masks=None,
                                         keypoints=None,
<<<<<<< HEAD
                                         max_boxes_to_draw=1200,
                                         min_score_thresh=0.2):
=======
                                         max_boxes_to_draw=20,
                                         min_score_thresh=0.2,
                                         use_normalized_coordinates=True):
>>>>>>> d64bcfe3
  """Draws bounding boxes, masks, and keypoints on batch of image tensors.

  Args:
    images: A 4D uint8 image tensor of shape [N, H, W, C]. If C > 3, additional
      channels will be ignored.
    boxes: [N, max_detections, 4] float32 tensor of detection boxes.
    classes: [N, max_detections] int tensor of detection classes. Note that
      classes are 1-indexed.
    scores: [N, max_detections] float32 tensor of detection scores.
    category_index: a dict that maps integer ids to category dicts. e.g.
      {1: {1: 'dog'}, 2: {2: 'cat'}, ...}
    instance_masks: A 4D uint8 tensor of shape [N, max_detection, H, W] with
      instance masks.
    keypoints: A 4D float32 tensor of shape [N, max_detection, num_keypoints, 2]
      with keypoints.
    max_boxes_to_draw: Maximum number of boxes to draw on an image. Default 20.
    min_score_thresh: Minimum score threshold for visualization. Default 0.2.
    use_normalized_coordinates: Whether to assume boxes and kepoints are in
      normalized coordinates (as opposed to absolute coordiantes).
      Default is True.

  Returns:
    4D image tensor of type uint8, with boxes drawn on top.
  """
  # Additional channels are being ignored.
  images = images[:, :, :, 0:3]
  visualization_keyword_args = {
      'use_normalized_coordinates': use_normalized_coordinates,
      'max_boxes_to_draw': max_boxes_to_draw,
      'min_score_thresh': min_score_thresh,
      'agnostic_mode': False,
      'line_thickness': 4
  }

  if instance_masks is not None and keypoints is None:
    visualize_boxes_fn = functools.partial(
        _visualize_boxes_and_masks,
        category_index=category_index,
        **visualization_keyword_args)
    elems = [images, boxes, classes, scores, instance_masks]
  elif instance_masks is None and keypoints is not None:
    visualize_boxes_fn = functools.partial(
        _visualize_boxes_and_keypoints,
        category_index=category_index,
        **visualization_keyword_args)
    elems = [images, boxes, classes, scores, keypoints]
  elif instance_masks is not None and keypoints is not None:
    visualize_boxes_fn = functools.partial(
        _visualize_boxes_and_masks_and_keypoints,
        category_index=category_index,
        **visualization_keyword_args)
    elems = [images, boxes, classes, scores, instance_masks, keypoints]
  else:
    visualize_boxes_fn = functools.partial(
        _visualize_boxes,
        category_index=category_index,
        **visualization_keyword_args)
    elems = [images, boxes, classes, scores]

  def draw_boxes(image_and_detections):
    """Draws boxes on image."""
    image_with_boxes = tf.py_func(visualize_boxes_fn, image_and_detections,
                                  tf.uint8)
    return image_with_boxes

  images = tf.map_fn(draw_boxes, elems, dtype=tf.uint8, back_prop=False)
  return images


def draw_side_by_side_evaluation_image(eval_dict,
                                       category_index,
<<<<<<< HEAD
                                       max_boxes_to_draw=1200,
                                       min_score_thresh=0.2):
=======
                                       max_boxes_to_draw=20,
                                       min_score_thresh=0.2,
                                       use_normalized_coordinates=True):
>>>>>>> d64bcfe3
  """Creates a side-by-side image with detections and groundtruth.

  Bounding boxes (and instance masks, if available) are visualized on both
  subimages.

  Args:
    eval_dict: The evaluation dictionary returned by
      eval_util.result_dict_for_single_example().
    category_index: A category index (dictionary) produced from a labelmap.
    max_boxes_to_draw: The maximum number of boxes to draw for detections.
    min_score_thresh: The minimum score threshold for showing detections.
    use_normalized_coordinates: Whether to assume boxes and kepoints are in
      normalized coordinates (as opposed to absolute coordiantes).
      Default is True.

  Returns:
    A [1, H, 2 * W, C] uint8 tensor. The subimage on the left corresponds to
      detections, while the subimage on the right corresponds to groundtruth.
  """
  detection_fields = fields.DetectionResultFields()
  input_data_fields = fields.InputDataFields()
  instance_masks = None
  if detection_fields.detection_masks in eval_dict:
    instance_masks = tf.cast(
        tf.expand_dims(eval_dict[detection_fields.detection_masks], axis=0),
        tf.uint8)
  keypoints = None
  if detection_fields.detection_keypoints in eval_dict:
    keypoints = tf.expand_dims(
        eval_dict[detection_fields.detection_keypoints], axis=0)
  groundtruth_instance_masks = None
  if input_data_fields.groundtruth_instance_masks in eval_dict:
    groundtruth_instance_masks = tf.cast(
        tf.expand_dims(
            eval_dict[input_data_fields.groundtruth_instance_masks], axis=0),
        tf.uint8)
  images_with_detections = draw_bounding_boxes_on_image_tensors(
      eval_dict[input_data_fields.original_image],
      tf.expand_dims(eval_dict[detection_fields.detection_boxes], axis=0),
      tf.expand_dims(eval_dict[detection_fields.detection_classes], axis=0),
      tf.expand_dims(eval_dict[detection_fields.detection_scores], axis=0),
      category_index,
      instance_masks=instance_masks,
      keypoints=keypoints,
      max_boxes_to_draw=max_boxes_to_draw,
      min_score_thresh=min_score_thresh,
      use_normalized_coordinates=use_normalized_coordinates)
  images_with_groundtruth = draw_bounding_boxes_on_image_tensors(
      eval_dict[input_data_fields.original_image],
      tf.expand_dims(eval_dict[input_data_fields.groundtruth_boxes], axis=0),
      tf.expand_dims(eval_dict[input_data_fields.groundtruth_classes], axis=0),
      tf.expand_dims(
          tf.ones_like(
              eval_dict[input_data_fields.groundtruth_classes],
              dtype=tf.float32),
          axis=0),
      category_index,
      instance_masks=groundtruth_instance_masks,
      keypoints=None,
      max_boxes_to_draw=None,
      min_score_thresh=0.0,
      use_normalized_coordinates=use_normalized_coordinates)
  return tf.concat([images_with_detections, images_with_groundtruth], axis=2)


def draw_keypoints_on_image_array(image,
                                  keypoints,
                                  color='red',
                                  radius=2,
                                  use_normalized_coordinates=True):
  """Draws keypoints on an image (numpy array).

  Args:
    image: a numpy array with shape [height, width, 3].
    keypoints: a numpy array with shape [num_keypoints, 2].
    color: color to draw the keypoints with. Default is red.
    radius: keypoint radius. Default value is 2.
    use_normalized_coordinates: if True (default), treat keypoint values as
      relative to the image.  Otherwise treat them as absolute.
  """
  image_pil = Image.fromarray(np.uint8(image)).convert('RGB')
  draw_keypoints_on_image(image_pil, keypoints, color, radius,
                          use_normalized_coordinates)
  np.copyto(image, np.array(image_pil))


def draw_keypoints_on_image(image,
                            keypoints,
                            color='red',
                            radius=2,
                            use_normalized_coordinates=True):
  """Draws keypoints on an image.

  Args:
    image: a PIL.Image object.
    keypoints: a numpy array with shape [num_keypoints, 2].
    color: color to draw the keypoints with. Default is red.
    radius: keypoint radius. Default value is 2.
    use_normalized_coordinates: if True (default), treat keypoint values as
      relative to the image.  Otherwise treat them as absolute.
  """
  draw = ImageDraw.Draw(image)
  im_width, im_height = image.size
  keypoints_x = [k[1] for k in keypoints]
  keypoints_y = [k[0] for k in keypoints]
  if use_normalized_coordinates:
    keypoints_x = tuple([im_width * x for x in keypoints_x])
    keypoints_y = tuple([im_height * y for y in keypoints_y])
  for keypoint_x, keypoint_y in zip(keypoints_x, keypoints_y):
    draw.ellipse([(keypoint_x - radius, keypoint_y - radius),
                  (keypoint_x + radius, keypoint_y + radius)],
                 outline=color, fill=color)


def draw_mask_on_image_array(image, mask, color='red', alpha=0.4):
  """Draws mask on an image.

  Args:
    image: uint8 numpy array with shape (img_height, img_height, 3)
    mask: a uint8 numpy array of shape (img_height, img_height) with
      values between either 0 or 1.
    color: color to draw the keypoints with. Default is red.
    alpha: transparency value between 0 and 1. (default: 0.4)

  Raises:
    ValueError: On incorrect data type for image or masks.
  """
  if image.dtype != np.uint8:
    raise ValueError('`image` not of type np.uint8')
  if mask.dtype != np.uint8:
    raise ValueError('`mask` not of type np.uint8')
  if np.any(np.logical_and(mask != 1, mask != 0)):
    raise ValueError('`mask` elements should be in [0, 1]')
  if image.shape[:2] != mask.shape:
    raise ValueError('The image has spatial dimensions %s but the mask has '
                     'dimensions %s' % (image.shape[:2], mask.shape))
  rgb = ImageColor.getrgb(color)
  pil_image = Image.fromarray(image)

  solid_color = np.expand_dims(
      np.ones_like(mask), axis=2) * np.reshape(list(rgb), [1, 1, 3])
  pil_solid_color = Image.fromarray(np.uint8(solid_color)).convert('RGBA')
  pil_mask = Image.fromarray(np.uint8(255.0*alpha*mask)).convert('L')
  pil_image = Image.composite(pil_solid_color, pil_image, pil_mask)
  np.copyto(image, np.array(pil_image.convert('RGB')))


def visualize_boxes_and_labels_on_image_array(
    image,
    boxes,
    classes,
    scores,
    category_index,
    instance_masks=None,
    instance_boundaries=None,
    keypoints=None,
    use_normalized_coordinates=False,
    max_boxes_to_draw=1200,
    min_score_thresh=.5,
    agnostic_mode=False,
    line_thickness=4,
    groundtruth_box_visualization_color='black',
    skip_scores=False,
    skip_labels=False):
  """Overlay labeled boxes on an image with formatted scores and label names.

  This function groups boxes that correspond to the same location
  and creates a display string for each detection and overlays these
  on the image. Note that this function modifies the image in place, and returns
  that same image.

  Args:
    image: uint8 numpy array with shape (img_height, img_width, 3)
    boxes: a numpy array of shape [N, 4]
    classes: a numpy array of shape [N]. Note that class indices are 1-based,
      and match the keys in the label map.
    scores: a numpy array of shape [N] or None.  If scores=None, then
      this function assumes that the boxes to be plotted are groundtruth
      boxes and plot all boxes as black with no classes or scores.
    category_index: a dict containing category dictionaries (each holding
      category index `id` and category name `name`) keyed by category indices.
    instance_masks: a numpy array of shape [N, image_height, image_width] with
      values ranging between 0 and 1, can be None.
    instance_boundaries: a numpy array of shape [N, image_height, image_width]
      with values ranging between 0 and 1, can be None.
    keypoints: a numpy array of shape [N, num_keypoints, 2], can
      be None
    use_normalized_coordinates: whether boxes is to be interpreted as
      normalized coordinates or not.
    max_boxes_to_draw: maximum number of boxes to visualize.  If None, draw
      all boxes.
    min_score_thresh: minimum score threshold for a box to be visualized
    agnostic_mode: boolean (default: False) controlling whether to evaluate in
      class-agnostic mode or not.  This mode will display scores but ignore
      classes.
    line_thickness: integer (default: 4) controlling line width of the boxes.
    groundtruth_box_visualization_color: box color for visualizing groundtruth
      boxes
    skip_scores: whether to skip score when drawing a single detection
    skip_labels: whether to skip label when drawing a single detection

  Returns:
    uint8 numpy array with shape (img_height, img_width, 3) with overlaid boxes.
  """
  # Create a display string (and color) for every box location, group any boxes
  # that correspond to the same location.
  box_to_display_str_map = collections.defaultdict(list)
  box_to_color_map = collections.defaultdict(str)
  box_to_instance_masks_map = {}
  box_to_instance_boundaries_map = {}
  box_to_keypoints_map = collections.defaultdict(list)
  if not max_boxes_to_draw:
    max_boxes_to_draw = boxes.shape[0]
  for i in range(min(max_boxes_to_draw, boxes.shape[0])):
    if scores is None or scores[i] > min_score_thresh:
      box = tuple(boxes[i].tolist())
      if instance_masks is not None:
        box_to_instance_masks_map[box] = instance_masks[i]
      if instance_boundaries is not None:
        box_to_instance_boundaries_map[box] = instance_boundaries[i]
      if keypoints is not None:
        box_to_keypoints_map[box].extend(keypoints[i])
      if scores is None:
        box_to_color_map[box] = groundtruth_box_visualization_color
      else:
        display_str = ''
        if not skip_labels:
          if not agnostic_mode:
            if classes[i] in category_index.keys():
              class_name = category_index[classes[i]]['name']
            else:
              class_name = 'N/A'
            display_str = str(class_name)
        if not skip_scores:
          if not display_str:
            display_str = '{}%'.format(int(100*scores[i]))
          else:
            display_str = '{}: {}%'.format(display_str, int(100*scores[i]))
        box_to_display_str_map[box].append(display_str)
        if agnostic_mode:
          box_to_color_map[box] = 'DarkOrange'
        else:
          box_to_color_map[box] = STANDARD_COLORS[
              classes[i] % len(STANDARD_COLORS)]

  # Draw all boxes onto image.
  for box, color in box_to_color_map.items():
    ymin, xmin, ymax, xmax = box
    if instance_masks is not None:
      draw_mask_on_image_array(
          image,
          box_to_instance_masks_map[box],
          color=color
      )
    if instance_boundaries is not None:
      draw_mask_on_image_array(
          image,
          box_to_instance_boundaries_map[box],
          color='red',
          alpha=1.0
      )
    draw_bounding_box_on_image_array(
        image,
        ymin,
        xmin,
        ymax,
        xmax,
        color=color,
        thickness=line_thickness,
        display_str_list=box_to_display_str_map[box],
        use_normalized_coordinates=use_normalized_coordinates)
    if keypoints is not None:
      draw_keypoints_on_image_array(
          image,
          box_to_keypoints_map[box],
          color=color,
          radius=line_thickness / 2,
          use_normalized_coordinates=use_normalized_coordinates)

  return image


def add_cdf_image_summary(values, name):
  """Adds a tf.summary.image for a CDF plot of the values.

  Normalizes `values` such that they sum to 1, plots the cumulative distribution
  function and creates a tf image summary.

  Args:
    values: a 1-D float32 tensor containing the values.
    name: name for the image summary.
  """
  def cdf_plot(values):
    """Numpy function to plot CDF."""
    normalized_values = values / np.sum(values)
    sorted_values = np.sort(normalized_values)
    cumulative_values = np.cumsum(sorted_values)
    fraction_of_examples = (np.arange(cumulative_values.size, dtype=np.float32)
                            / cumulative_values.size)
    fig = plt.figure(frameon=False)
    ax = fig.add_subplot('111')
    ax.plot(fraction_of_examples, cumulative_values)
    ax.set_ylabel('cumulative normalized values')
    ax.set_xlabel('fraction of examples')
    fig.canvas.draw()
    width, height = fig.get_size_inches() * fig.get_dpi()
    image = np.fromstring(fig.canvas.tostring_rgb(), dtype='uint8').reshape(
        1, int(height), int(width), 3)
    return image
  cdf_plot = tf.py_func(cdf_plot, [values], tf.uint8)
  tf.summary.image(name, cdf_plot)


def add_hist_image_summary(values, bins, name):
  """Adds a tf.summary.image for a histogram plot of the values.

  Plots the histogram of values and creates a tf image summary.

  Args:
    values: a 1-D float32 tensor containing the values.
    bins: bin edges which will be directly passed to np.histogram.
    name: name for the image summary.
  """

  def hist_plot(values, bins):
    """Numpy function to plot hist."""
    fig = plt.figure(frameon=False)
    ax = fig.add_subplot('111')
    y, x = np.histogram(values, bins=bins)
    ax.plot(x[:-1], y)
    ax.set_ylabel('count')
    ax.set_xlabel('value')
    fig.canvas.draw()
    width, height = fig.get_size_inches() * fig.get_dpi()
    image = np.fromstring(
        fig.canvas.tostring_rgb(), dtype='uint8').reshape(
            1, int(height), int(width), 3)
    return image
  hist_plot = tf.py_func(hist_plot, [values, bins], tf.uint8)
  tf.summary.image(name, hist_plot)<|MERGE_RESOLUTION|>--- conflicted
+++ resolved
@@ -314,14 +314,9 @@
                                          category_index,
                                          instance_masks=None,
                                          keypoints=None,
-<<<<<<< HEAD
                                          max_boxes_to_draw=1200,
-                                         min_score_thresh=0.2):
-=======
-                                         max_boxes_to_draw=20,
                                          min_score_thresh=0.2,
                                          use_normalized_coordinates=True):
->>>>>>> d64bcfe3
   """Draws bounding boxes, masks, and keypoints on batch of image tensors.
 
   Args:
@@ -393,14 +388,9 @@
 
 def draw_side_by_side_evaluation_image(eval_dict,
                                        category_index,
-<<<<<<< HEAD
                                        max_boxes_to_draw=1200,
-                                       min_score_thresh=0.2):
-=======
-                                       max_boxes_to_draw=20,
                                        min_score_thresh=0.2,
                                        use_normalized_coordinates=True):
->>>>>>> d64bcfe3
   """Creates a side-by-side image with detections and groundtruth.
 
   Bounding boxes (and instance masks, if available) are visualized on both
