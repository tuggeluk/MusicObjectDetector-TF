# Copyright 2017 The TensorFlow Authors. All Rights Reserved.
#
# Licensed under the Apache License, Version 2.0 (the "License");
# you may not use this file except in compliance with the License.
# You may obtain a copy of the License at
#
#     http://www.apache.org/licenses/LICENSE-2.0
#
# Unless required by applicable law or agreed to in writing, software
# distributed under the License is distributed on an "AS IS" BASIS,
# WITHOUT WARRANTIES OR CONDITIONS OF ANY KIND, either express or implied.
# See the License for the specific language governing permissions and
# limitations under the License.
# ==============================================================================

"""Tests for object_detection.utils.learning_schedules."""
import numpy as np
import tensorflow as tf

from object_detection.utils import learning_schedules
from object_detection.utils import test_case


class LearningSchedulesTest(test_case.TestCase):

  def testExponentialDecayWithBurnin(self):
    def graph_fn(global_step):
      learning_rate_base = 1.0
      learning_rate_decay_steps = 3
      learning_rate_decay_factor = .1
      burnin_learning_rate = .5
      burnin_steps = 2
      min_learning_rate = .05
      learning_rate = learning_schedules.exponential_decay_with_burnin(
          global_step, learning_rate_base, learning_rate_decay_steps,
<<<<<<< HEAD
          learning_rate_decay_factor, burnin_learning_rate, burnin_steps)
=======
          learning_rate_decay_factor, burnin_learning_rate, burnin_steps,
          min_learning_rate)
      assert learning_rate.op.name.endswith('learning_rate')
>>>>>>> d64bcfe3
      return (learning_rate,)

    output_rates = [
        self.execute(graph_fn, [np.array(i).astype(np.int64)]) for i in range(9)
    ]

    exp_rates = [.5, .5, 1, 1, 1, .1, .1, .1, .05]
    self.assertAllClose(output_rates, exp_rates, rtol=1e-4)

  def testCosineDecayWithWarmup(self):
    def graph_fn(global_step):
      learning_rate_base = 1.0
      total_steps = 100
      warmup_learning_rate = 0.1
      warmup_steps = 9
      learning_rate = learning_schedules.cosine_decay_with_warmup(
          global_step, learning_rate_base, total_steps,
          warmup_learning_rate, warmup_steps)
      return (learning_rate,)
    exp_rates = [0.1, 0.5, 0.9, 1.0, 0]
    input_global_steps = [0, 4, 8, 9, 100]
    output_rates = [
        self.execute(graph_fn, [np.array(step).astype(np.int64)])
        for step in input_global_steps
    ]
    self.assertAllClose(output_rates, exp_rates)

  def testManualStepping(self):
    def graph_fn(global_step):
      boundaries = [2, 3, 7]
      rates = [1.0, 2.0, 3.0, 4.0]
      learning_rate = learning_schedules.manual_stepping(
          global_step, boundaries, rates)
      return (learning_rate,)

    output_rates = [
        self.execute(graph_fn, [np.array(i).astype(np.int64)])
        for i in range(10)
    ]
    exp_rates = [1.0, 1.0, 2.0, 3.0, 3.0, 3.0, 3.0, 4.0, 4.0, 4.0]
    self.assertAllClose(output_rates, exp_rates)

if __name__ == '__main__':
  tf.test.main()<|MERGE_RESOLUTION|>--- conflicted
+++ resolved
@@ -33,13 +33,9 @@
       min_learning_rate = .05
       learning_rate = learning_schedules.exponential_decay_with_burnin(
           global_step, learning_rate_base, learning_rate_decay_steps,
-<<<<<<< HEAD
-          learning_rate_decay_factor, burnin_learning_rate, burnin_steps)
-=======
           learning_rate_decay_factor, burnin_learning_rate, burnin_steps,
           min_learning_rate)
       assert learning_rate.op.name.endswith('learning_rate')
->>>>>>> d64bcfe3
       return (learning_rate,)
 
     output_rates = [
@@ -58,9 +54,50 @@
       learning_rate = learning_schedules.cosine_decay_with_warmup(
           global_step, learning_rate_base, total_steps,
           warmup_learning_rate, warmup_steps)
+      assert learning_rate.op.name.endswith('learning_rate')
       return (learning_rate,)
     exp_rates = [0.1, 0.5, 0.9, 1.0, 0]
     input_global_steps = [0, 4, 8, 9, 100]
+    output_rates = [
+        self.execute(graph_fn, [np.array(step).astype(np.int64)])
+        for step in input_global_steps
+    ]
+    self.assertAllClose(output_rates, exp_rates)
+
+  def testCosineDecayAfterTotalSteps(self):
+    def graph_fn(global_step):
+      learning_rate_base = 1.0
+      total_steps = 100
+      warmup_learning_rate = 0.1
+      warmup_steps = 9
+      learning_rate = learning_schedules.cosine_decay_with_warmup(
+          global_step, learning_rate_base, total_steps,
+          warmup_learning_rate, warmup_steps)
+      assert learning_rate.op.name.endswith('learning_rate')
+      return (learning_rate,)
+    exp_rates = [0]
+    input_global_steps = [101]
+    output_rates = [
+        self.execute(graph_fn, [np.array(step).astype(np.int64)])
+        for step in input_global_steps
+    ]
+    self.assertAllClose(output_rates, exp_rates)
+
+  def testCosineDecayWithHoldBaseLearningRateSteps(self):
+    def graph_fn(global_step):
+      learning_rate_base = 1.0
+      total_steps = 120
+      warmup_learning_rate = 0.1
+      warmup_steps = 9
+      hold_base_rate_steps = 20
+      learning_rate = learning_schedules.cosine_decay_with_warmup(
+          global_step, learning_rate_base, total_steps,
+          warmup_learning_rate, warmup_steps, hold_base_rate_steps)
+      assert learning_rate.op.name.endswith('learning_rate')
+      return (learning_rate,)
+    exp_rates = [0.1, 0.5, 0.9, 1.0, 1.0, 1.0, 0.999702, 0.874255, 0.577365,
+                 0.0]
+    input_global_steps = [0, 4, 8, 9, 10, 29, 30, 50, 70, 120]
     output_rates = [
         self.execute(graph_fn, [np.array(step).astype(np.int64)])
         for step in input_global_steps
@@ -73,6 +110,7 @@
       rates = [1.0, 2.0, 3.0, 4.0]
       learning_rate = learning_schedules.manual_stepping(
           global_step, boundaries, rates)
+      assert learning_rate.op.name.endswith('learning_rate')
       return (learning_rate,)
 
     output_rates = [
@@ -82,5 +120,37 @@
     exp_rates = [1.0, 1.0, 2.0, 3.0, 3.0, 3.0, 3.0, 4.0, 4.0, 4.0]
     self.assertAllClose(output_rates, exp_rates)
 
+  def testManualSteppingWithWarmup(self):
+    def graph_fn(global_step):
+      boundaries = [4, 6, 8]
+      rates = [0.02, 0.10, 0.01, 0.001]
+      learning_rate = learning_schedules.manual_stepping(
+          global_step, boundaries, rates, warmup=True)
+      assert learning_rate.op.name.endswith('learning_rate')
+      return (learning_rate,)
+
+    output_rates = [
+        self.execute(graph_fn, [np.array(i).astype(np.int64)])
+        for i in range(9)
+    ]
+    exp_rates = [0.02, 0.04, 0.06, 0.08, 0.10, 0.10, 0.01, 0.01, 0.001]
+    self.assertAllClose(output_rates, exp_rates)
+
+  def testManualSteppingWithZeroBoundaries(self):
+    def graph_fn(global_step):
+      boundaries = []
+      rates = [0.01]
+      learning_rate = learning_schedules.manual_stepping(
+          global_step, boundaries, rates)
+      return (learning_rate,)
+
+    output_rates = [
+        self.execute(graph_fn, [np.array(i).astype(np.int64)])
+        for i in range(4)
+    ]
+    exp_rates = [0.01] * 4
+    self.assertAllClose(output_rates, exp_rates)
+
+
 if __name__ == '__main__':
   tf.test.main()