--- conflicted
+++ resolved
@@ -66,7 +66,7 @@
             np.arange(64).reshape([2, 2, 4, 4]), tf.float32)
     return postprocessed_tensors
 
-  def restore_map(self, checkpoint_path, from_detection_checkpoint):
+  def restore_map(self, checkpoint_path, fine_tune_checkpoint_type):
     pass
 
   def loss(self, prediction_dict, true_image_shapes):
@@ -538,8 +538,6 @@
       self.assertAllClose(masks_np, np.arange(64).reshape([2, 2, 4, 4]))
       self.assertAllClose(num_detections_np, [2, 1])
 
-<<<<<<< HEAD
-=======
   def test_write_frozen_graph(self):
     tmp_dir = self.get_temp_dir()
     trained_checkpoint_prefix = os.path.join(tmp_dir, 'model.ckpt')
@@ -604,7 +602,6 @@
       self.assertAllClose(masks_np, np.arange(64).reshape([2, 2, 4, 4]))
       self.assertAllClose(num_detections_np, [2, 1])
 
->>>>>>> d64bcfe3
   def test_export_graph_saves_pipeline_file(self):
     tmp_dir = self.get_temp_dir()
     trained_checkpoint_prefix = os.path.join(tmp_dir, 'model.ckpt')
@@ -690,8 +687,6 @@
         self.assertAllClose(masks_np, np.arange(64).reshape([2, 2, 4, 4]))
         self.assertAllClose(num_detections_np, [2, 1])
 
-<<<<<<< HEAD
-=======
   def test_write_saved_model(self):
     tmp_dir = self.get_temp_dir()
     trained_checkpoint_prefix = os.path.join(tmp_dir, 'model.ckpt')
@@ -772,7 +767,6 @@
         self.assertAllClose(masks_np, np.arange(64).reshape([2, 2, 4, 4]))
         self.assertAllClose(num_detections_np, [2, 1])
 
->>>>>>> d64bcfe3
   def test_export_checkpoint_and_run_inference(self):
     tmp_dir = self.get_temp_dir()
     trained_checkpoint_prefix = os.path.join(tmp_dir, 'model.ckpt')
@@ -824,8 +818,6 @@
         self.assertAllClose(masks_np, np.arange(64).reshape([2, 2, 4, 4]))
         self.assertAllClose(num_detections_np, [2, 1])
 
-<<<<<<< HEAD
-=======
   def test_write_graph_and_checkpoint(self):
     tmp_dir = self.get_temp_dir()
     trained_checkpoint_prefix = os.path.join(tmp_dir, 'model.ckpt')
@@ -887,7 +879,6 @@
         self.assertAllClose(masks_np, np.arange(64).reshape([2, 2, 4, 4]))
         self.assertAllClose(num_detections_np, [2, 1])
 
->>>>>>> d64bcfe3
 
 if __name__ == '__main__':
   tf.test.main()