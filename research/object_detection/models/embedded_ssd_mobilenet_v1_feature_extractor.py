--- conflicted
+++ resolved
@@ -17,16 +17,16 @@
 
 import tensorflow as tf
 
+from object_detection.meta_architectures import ssd_meta_arch
 from object_detection.models import feature_map_generators
-from object_detection.models import ssd_mobilenet_v1_feature_extractor
+from object_detection.utils import context_manager
 from object_detection.utils import ops
 from nets import mobilenet_v1
 
 slim = tf.contrib.slim
 
 
-class EmbeddedSSDMobileNetV1FeatureExtractor(
-    ssd_mobilenet_v1_feature_extractor.SSDMobileNetV1FeatureExtractor):
+class EmbeddedSSDMobileNetV1FeatureExtractor(ssd_meta_arch.SSDFeatureExtractor):
   """Embedded-friendly SSD Feature Extractor using MobilenetV1 features.
 
   This feature extractor is similar to SSD MobileNetV1 feature extractor, and
@@ -49,11 +49,11 @@
                depth_multiplier,
                min_depth,
                pad_to_multiple,
-               conv_hyperparams,
-               batch_norm_trainable=True,
+               conv_hyperparams_fn,
                reuse_weights=None,
                use_explicit_padding=False,
-               use_depthwise=False):
+               use_depthwise=False,
+               override_base_feature_extractor_hyperparams=False):
     """MobileNetV1 Feature Extractor for Embedded-friendly SSD Models.
 
     Args:
@@ -62,15 +62,16 @@
       min_depth: minimum feature extractor depth.
       pad_to_multiple: the nearest multiple to zero pad the input height and
         width dimensions to. For EmbeddedSSD it must be set to 1.
-      conv_hyperparams: tf slim arg_scope for conv2d and separable_conv2d ops.
-      batch_norm_trainable:  Whether to update batch norm parameters during
-        training or not. When training with a small batch size
-        (e.g. 1), it is desirable to disable batch norm update and use
-        pretrained batch norm params.
+      conv_hyperparams_fn: A function to construct tf slim arg_scope for conv2d
+        and separable_conv2d ops in the layers that are added on top of the
+        base feature extractor.
       reuse_weights: Whether to reuse variables. Default is None.
       use_explicit_padding: Whether to use explicit padding when extracting
         features. Default is False.
       use_depthwise: Whether to use depthwise convolutions. Default is False.
+      override_base_feature_extractor_hyperparams: Whether to override
+        hyperparameters of the base feature extractor with the one from
+        `conv_hyperparams_fn`.
 
     Raises:
       ValueError: upon invalid `pad_to_multiple` values.
@@ -81,8 +82,23 @@
 
     super(EmbeddedSSDMobileNetV1FeatureExtractor, self).__init__(
         is_training, depth_multiplier, min_depth, pad_to_multiple,
-        conv_hyperparams, batch_norm_trainable, reuse_weights,
-        use_explicit_padding, use_depthwise)
+        conv_hyperparams_fn, reuse_weights, use_explicit_padding, use_depthwise,
+        override_base_feature_extractor_hyperparams)
+
+  def preprocess(self, resized_inputs):
+    """SSD preprocessing.
+
+    Maps pixel values to the range [-1, 1].
+
+    Args:
+      resized_inputs: a [batch, height, width, channels] float tensor
+        representing a batch of images.
+
+    Returns:
+      preprocessed_inputs: a [batch, height, width, channels] float tensor
+        representing a batch of images.
+    """
+    return (2.0 / 255.0) * resized_inputs - 1.0
 
   def extract_features(self, preprocessed_inputs):
     """Extract features from preprocessed inputs.
@@ -124,21 +140,6 @@
         'use_depthwise': self._use_depthwise,
     }
 
-<<<<<<< HEAD
-    with slim.arg_scope(self._conv_hyperparams):
-      with slim.arg_scope([slim.batch_norm], fused=False):
-        with tf.variable_scope('MobilenetV1',
-                               reuse=self._reuse_weights) as scope:
-          _, image_features = mobilenet_v1.mobilenet_v1_base(
-              ops.pad_to_multiple(preprocessed_inputs, self._pad_to_multiple),
-              final_endpoint='Conv2d_13_pointwise',
-              min_depth=self._min_depth,
-              depth_multiplier=self._depth_multiplier,
-              scope=scope)
-          feature_maps = feature_map_generators.multi_resolution_feature_maps(
-              feature_map_layout=feature_map_layout,
-              depth_multiplier=self._depth_multiplier,
-=======
     with tf.variable_scope('MobilenetV1',
                            reuse=self._reuse_weights) as scope:
       with slim.arg_scope(
@@ -149,7 +150,6 @@
           _, image_features = mobilenet_v1.mobilenet_v1_base(
               ops.pad_to_multiple(preprocessed_inputs, self._pad_to_multiple),
               final_endpoint='Conv2d_13_pointwise',
->>>>>>> d64bcfe3
               min_depth=self._min_depth,
               depth_multiplier=self._depth_multiplier,
               use_explicit_padding=self._use_explicit_padding,
