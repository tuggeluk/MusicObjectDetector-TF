--- conflicted
+++ resolved
@@ -4,17 +4,6 @@
 
 Tensorflow Object Detection API depends on the following libraries:
 
-<<<<<<< HEAD
-* Protobuf 2.6
-* Python-tk
-* Pillow 1.0
-* lxml
-* tf Slim (which is included in the "tensorflow/models/research/" checkout)
-* Jupyter notebook
-* Matplotlib
-* Tensorflow
-* cocoapi
-=======
 *   Protobuf 3.0.0
 *   Python-tk
 *   Pillow 1.0
@@ -26,7 +15,6 @@
 *   Cython
 *   contextlib2
 *   cocoapi
->>>>>>> d64bcfe3
 
 For detailed steps to install Tensorflow, follow the [Tensorflow installation
 instructions](https://www.tensorflow.org/install/). A typical user can install
@@ -43,33 +31,21 @@
 
 ``` bash
 sudo apt-get install protobuf-compiler python-pil python-lxml python-tk
-<<<<<<< HEAD
-sudo pip install jupyter
-sudo pip install matplotlib
-=======
 pip install --user Cython
 pip install --user contextlib2
 pip install --user jupyter
 pip install --user matplotlib
->>>>>>> d64bcfe3
 ```
 
 Alternatively, users can install dependencies using pip:
 
 ``` bash
-<<<<<<< HEAD
-sudo pip install pillow
-sudo pip install lxml
-sudo pip install jupyter
-sudo pip install matplotlib
-=======
 pip install --user Cython
 pip install --user contextlib2
 pip install --user pillow
 pip install --user lxml
 pip install --user jupyter
 pip install --user matplotlib
->>>>>>> d64bcfe3
 ```
 
 **Note**: sometimes "sudo apt-get install protobuf-compiler" will install
