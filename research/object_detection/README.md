
# Tensorflow Object Detection API
Creating accurate machine learning models capable of localizing and identifying
multiple objects in a single image remains a core challenge in computer vision.
The TensorFlow Object Detection API is an open source framework built on top of
TensorFlow that makes it easy to construct, train and deploy object detection
models.  At Google we’ve certainly found this codebase to be useful for our
computer vision needs, and we hope that you will as well.
<p align="center">
  <img src="g3doc/img/kites_detections_output.jpg" width=676 height=450>
</p>
Contributions to the codebase are welcome and we would love to hear back from
you if you find this API useful.  Finally if you use the Tensorflow Object
Detection API for a research publication, please consider citing:

```
"Speed/accuracy trade-offs for modern convolutional object detectors."
Huang J, Rathod V, Sun C, Zhu M, Korattikara A, Fathi A, Fischer I, Wojna Z,
Song Y, Guadarrama S, Murphy K, CVPR 2017
```
\[[link](https://arxiv.org/abs/1611.10012)\]\[[bibtex](
https://scholar.googleusercontent.com/scholar.bib?q=info:l291WsrB-hQJ:scholar.google.com/&output=citation&scisig=AAGBfm0AAAAAWUIIlnPZ_L9jxvPwcC49kDlELtaeIyU-&scisf=4&ct=citation&cd=-1&hl=en&scfhb=1)\]

<p align="center">
  <img src="g3doc/img/tf-od-api-logo.png" width=140 height=195>
</p>

## Maintainers

* Jonathan Huang, github: [jch1](https://github.com/jch1)
* Vivek Rathod, github: [tombstone](https://github.com/tombstone)
* Derek Chow, github: [derekjchow](https://github.com/derekjchow)
* Chen Sun, github: [jesu9](https://github.com/jesu9)
* Menglong Zhu, github: [dreamdragon](https://github.com/dreamdragon)
* Alireza Fathi, github: [afathi3](https://github.com/afathi3)
* Zhichao Lu, github: [pkulzc](https://github.com/pkulzc)


## Table of contents

Setup:

  * <a href='g3doc/installation.md'>Installation</a><br>

Quick Start:

  * <a href='object_detection_tutorial.ipynb'>
      Quick Start: Jupyter notebook for off-the-shelf inference</a><br>
  * <a href="g3doc/running_pets.md">Quick Start: Training a pet detector</a><br>

Customizing a Pipeline:

  * <a href='g3doc/configuring_jobs.md'>
      Configuring an object detection pipeline</a><br>
  * <a href='g3doc/preparing_inputs.md'>Preparing inputs</a><br>

Running:

  * <a href='g3doc/running_locally.md'>Running locally</a><br>
  * <a href='g3doc/running_on_cloud.md'>Running on the cloud</a><br>

Extras:

  * <a href='g3doc/detection_model_zoo.md'>Tensorflow detection model zoo</a><br>
  * <a href='g3doc/exporting_models.md'>
      Exporting a trained model for inference</a><br>
  * <a href='g3doc/defining_your_own_model.md'>
      Defining your own model architecture</a><br>
  * <a href='g3doc/using_your_own_dataset.md'>
      Bringing in your own dataset</a><br>
  * <a href='g3doc/evaluation_protocols.md'>
      Supported object detection evaluation protocols</a><br>
  * <a href='g3doc/oid_inference_and_evaluation.md'>
      Inference and evaluation on the Open Images dataset</a><br>
  * <a href='g3doc/instance_segmentation.md'>
<<<<<<< HEAD
      Run an instance segmentation model
=======
      Run an instance segmentation model</a><br>
  * <a href='g3doc/challenge_evaluation.md'>
      Run the evaluation for the Open Images Challenge 2018</a><br>
  * <a href='g3doc/tpu_compatibility.md'>
      TPU compatible detection pipelines</a><br>
  *  <a href='g3doc/running_on_mobile_tensorflowlite.md'>
      Running object detection on mobile devices with TensorFlow Lite</a><br>
>>>>>>> d64bcfe3

## Getting Help

To get help with issues you may encounter using the Tensorflow Object Detection
API, create a new question on [StackOverflow](https://stackoverflow.com/) with
the tags "tensorflow" and "object-detection".

Please report bugs (actually broken code, not usage questions) to the
tensorflow/models GitHub
[issue tracker](https://github.com/tensorflow/models/issues), prefixing the
issue name with "object_detection".



## Release information

<<<<<<< HEAD
=======
### July 13, 2018

There are many new updates in this release, extending the functionality and
capability of the API:

* Moving from slim-based training to [Estimator](https://www.tensorflow.org/api_docs/python/tf/estimator/Estimator)-based
training.
* Support for [RetinaNet](https://arxiv.org/abs/1708.02002), and a [MobileNet](https://ai.googleblog.com/2017/06/mobilenets-open-source-models-for.html)
adaptation of RetinaNet.
* A novel SSD-based architecture called the [Pooling Pyramid Network](https://arxiv.org/abs/1807.03284) (PPN).
* Releasing several [TPU](https://cloud.google.com/tpu/)-compatible models.
These can be found in the `samples/configs/` directory with a comment in the
pipeline configuration files indicating TPU compatibility.
* Support for quantized training.
* Updated documentation for new binaries, Cloud training, and [Tensorflow Lite](https://www.tensorflow.org/mobile/tflite/).

See also our [expanded announcement blogpost](https://ai.googleblog.com/2018/07/accelerated-training-and-inference-with.html) and accompanying tutorial at the [TensorFlow blog](https://medium.com/tensorflow/training-and-serving-a-realtime-mobile-object-detector-in-30-minutes-with-cloud-tpus-b78971cf1193).

<b>Thanks to contributors</b>: Sara Robinson, Aakanksha Chowdhery, Derek Chow,
Pengchong Jin, Jonathan Huang, Vivek Rathod, Zhichao Lu, Ronny Votel


### June 25, 2018

Additional evaluation tools for the [Open Images Challenge 2018](https://storage.googleapis.com/openimages/web/challenge.html) are out.
Check out our short tutorial on data preparation and running evaluation [here](g3doc/challenge_evaluation.md)!

<b>Thanks to contributors</b>: Alina Kuznetsova

### June 5, 2018

We have released the implementation of evaluation metrics for both tracks of the [Open Images Challenge 2018](https://storage.googleapis.com/openimages/web/challenge.html) as a part of the Object Detection API - see the [evaluation protocols](g3doc/evaluation_protocols.md) for more details.
Additionally, we have released a tool for hierarchical labels expansion for the Open Images Challenge: check out [oid_hierarchical_labels_expansion.py](dataset_tools/oid_hierarchical_labels_expansion.py).

<b>Thanks to contributors</b>: Alina Kuznetsova, Vittorio Ferrari, Jasper Uijlings

### April 30, 2018

We have released a Faster R-CNN detector with ResNet-101 feature extractor trained on [AVA](https://research.google.com/ava/) v2.1.
Compared with other commonly used object detectors, it changes the action classification loss function to per-class Sigmoid loss to handle boxes with multiple labels.
The model is trained on the training split of AVA v2.1 for 1.5M iterations, it achieves mean AP of 11.25% over 60 classes on the validation split of AVA v2.1.
For more details please refer to this [paper](https://arxiv.org/abs/1705.08421).

<b>Thanks to contributors</b>: Chen Sun, David Ross

### April 2, 2018

Supercharge your mobile phones with the next generation mobile object detector!
We are adding support for MobileNet V2 with SSDLite presented in
[MobileNetV2: Inverted Residuals and Linear Bottlenecks](https://arxiv.org/abs/1801.04381).
This model is 35% faster than Mobilenet V1 SSD on a Google Pixel phone CPU (200ms vs. 270ms) at the same accuracy.
Along with the model definition, we are also releasing a model checkpoint trained on the COCO dataset.

<b>Thanks to contributors</b>: Menglong Zhu, Mark Sandler, Zhichao Lu, Vivek Rathod, Jonathan Huang

>>>>>>> d64bcfe3
### February 9, 2018

We now support instance segmentation!!  In this API update we support a number of instance segmentation models similar to those discussed in the [Mask R-CNN paper](https://arxiv.org/abs/1703.06870). For further details refer to
[our slides](http://presentations.cocodataset.org/Places17-GMRI.pdf) from the 2017 Coco + Places Workshop.
Refer to the section on [Running an Instance Segmentation Model](g3doc/instance_segmentation.md) for instructions on how to configure a model
that predicts masks in addition to object bounding boxes.

<b>Thanks to contributors</b>: Alireza Fathi, Zhichao Lu, Vivek Rathod, Ronny Votel, Jonathan Huang

### November 17, 2017

As a part of the Open Images V3 release we have released:

* An implementation of the Open Images evaluation metric and the [protocol](g3doc/evaluation_protocols.md#open-images).
* Additional tools to separate inference of detection and evaluation (see [this tutorial](g3doc/oid_inference_and_evaluation.md)).
* A new detection model trained on the Open Images V2 data release (see [Open Images model](g3doc/detection_model_zoo.md#open-images-models)).

See more information on the [Open Images website](https://github.com/openimages/dataset)!

<b>Thanks to contributors</b>: Stefan Popov, Alina Kuznetsova

### November 6, 2017

We have re-released faster versions of our (pre-trained) models in the
<a href='g3doc/detection_model_zoo.md'>model zoo</a>.  In addition to what
was available before, we are also adding Faster R-CNN models trained on COCO
with Inception V2 and Resnet-50 feature extractors, as well as a Faster R-CNN
with Resnet-101 model trained on the KITTI dataset.

<b>Thanks to contributors</b>: Jonathan Huang, Vivek Rathod, Derek Chow,
Tal Remez, Chen Sun.

### October 31, 2017

We have released a new state-of-the-art model for object detection using
the Faster-RCNN with the
[NASNet-A image featurization](https://arxiv.org/abs/1707.07012). This
model achieves mAP of 43.1% on the test-dev validation dataset for COCO,
improving on the best available model in the zoo by 6% in terms
of absolute mAP.

<b>Thanks to contributors</b>: Barret Zoph, Vijay Vasudevan, Jonathon Shlens, Quoc Le

### August 11, 2017

We have released an update to the [Android Detect
demo](https://github.com/tensorflow/tensorflow/tree/master/tensorflow/examples/android)
which will now run models trained using the Tensorflow Object
Detection API on an Android device.  By default, it currently runs a
frozen SSD w/Mobilenet detector trained on COCO, but we encourage
you to try out other detection models!

<b>Thanks to contributors</b>: Jonathan Huang, Andrew Harp


### June 15, 2017

In addition to our base Tensorflow detection model definitions, this
release includes:

* A selection of trainable detection models, including:
  * Single Shot Multibox Detector (SSD) with MobileNet,
  * SSD with Inception V2,
  * Region-Based Fully Convolutional Networks (R-FCN) with Resnet 101,
  * Faster RCNN with Resnet 101,
  * Faster RCNN with Inception Resnet v2
* Frozen weights (trained on the COCO dataset) for each of the above models to
  be used for out-of-the-box inference purposes.
* A [Jupyter notebook](object_detection_tutorial.ipynb) for performing
  out-of-the-box inference with one of our released models
* Convenient [local training](g3doc/running_locally.md) scripts as well as
  distributed training and evaluation pipelines via
  [Google Cloud](g3doc/running_on_cloud.md).


<b>Thanks to contributors</b>: Jonathan Huang, Vivek Rathod, Derek Chow,
Chen Sun, Menglong Zhu, Matthew Tang, Anoop Korattikara, Alireza Fathi, Ian Fischer, Zbigniew Wojna, Yang Song, Sergio Guadarrama, Jasper Uijlings,
Viacheslav Kovalevskyi, Kevin Murphy
<|MERGE_RESOLUTION|>--- conflicted
+++ resolved
@@ -29,6 +29,7 @@
 
 * Jonathan Huang, github: [jch1](https://github.com/jch1)
 * Vivek Rathod, github: [tombstone](https://github.com/tombstone)
+* Ronny Votel, github: [ronnyvotel](https://github.com/ronnyvotel)
 * Derek Chow, github: [derekjchow](https://github.com/derekjchow)
 * Chen Sun, github: [jesu9](https://github.com/jesu9)
 * Menglong Zhu, github: [dreamdragon](https://github.com/dreamdragon)
@@ -73,9 +74,6 @@
   * <a href='g3doc/oid_inference_and_evaluation.md'>
       Inference and evaluation on the Open Images dataset</a><br>
   * <a href='g3doc/instance_segmentation.md'>
-<<<<<<< HEAD
-      Run an instance segmentation model
-=======
       Run an instance segmentation model</a><br>
   * <a href='g3doc/challenge_evaluation.md'>
       Run the evaluation for the Open Images Challenge 2018</a><br>
@@ -83,7 +81,6 @@
       TPU compatible detection pipelines</a><br>
   *  <a href='g3doc/running_on_mobile_tensorflowlite.md'>
       Running object detection on mobile devices with TensorFlow Lite</a><br>
->>>>>>> d64bcfe3
 
 ## Getting Help
 
@@ -96,12 +93,12 @@
 [issue tracker](https://github.com/tensorflow/models/issues), prefixing the
 issue name with "object_detection".
 
+Please check [FAQ](g3doc/faq.md) for frequently asked questions before
+reporting an issue.
 
 
 ## Release information
 
-<<<<<<< HEAD
-=======
 ### July 13, 2018
 
 There are many new updates in this release, extending the functionality and
@@ -157,7 +154,6 @@
 
 <b>Thanks to contributors</b>: Menglong Zhu, Mark Sandler, Zhichao Lu, Vivek Rathod, Jonathan Huang
 
->>>>>>> d64bcfe3
 ### February 9, 2018
 
 We now support instance segmentation!!  In this API update we support a number of instance segmentation models similar to those discussed in the [Mask R-CNN paper](https://arxiv.org/abs/1703.06870). For further details refer to
